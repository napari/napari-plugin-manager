--- conflicted
+++ resolved
@@ -10,17 +10,15 @@
         exclude: ^constructor-manager-ui/src/constructor_manager_ui/style/images.py
   - repo: https://github.com/astral-sh/ruff-pre-commit
     rev: v0.12.2
-<<<<<<< HEAD
-=======
-    hooks:
-      - id: ruff
-  - repo: https://github.com/seddonym/import-linter
-    rev: v2.3
->>>>>>> d45ceb82
     hooks:
       - id: ruff-check
         args: [--fix]
       - id: ruff-format
+  - repo: https://github.com/seddonym/import-linter
+    rev: v2.3
+    hooks:
+    - id: import-linter
+      stages: [manual]
   - repo: https://github.com/python-jsonschema/check-jsonschema
     rev: 0.33.2
     hooks:
