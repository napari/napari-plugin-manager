# For more information about tox, see https://tox.readthedocs.io/en/latest/
[tox]
envlist = pip-py{310,311,312,313}-{PyQt5,PyQt6,PySide6}-napari_{latest,repo}, conda-{py310,py311,py312}-{PyQt5,PySide2,PySide6}-napari_{latest,repo}
toxworkdir=/tmp/.tox
isolated_build = true

[gh-actions]
python =
    3.10: py310
    3.11: py311
    3.12: py312
    3.13: py313

[gh-actions:env]
NAPARI =
    latest: napari_latest
    repo: napari_repo
TOOL =
    pip: pip
    conda: conda

[testenv]
passenv =
    QT_API
    CI
    GITHUB_ACTIONS
    AZURE_PIPELINES
    DISPLAY
    XAUTHORITY
    NUMPY_EXPERIMENTAL_ARRAY_FUNCTION
    PYVISTA_OFF_SCREEN

setenv =
    TOX_ENV_NAME = {envname}

deps =
    napari_repo: git+https://github.com/napari/napari.git
extras = testing
commands = coverage run --parallel-mode -m pytest -v --color=yes

# Conditional PIP dependencies based on environment variables
[testenv:pip-{py310,py311,py312,py313}-{PyQt5,PyQt6,PySide6}-napari_{latest,repo}]
deps =
    PyQt5: PyQt5
    PyQt5: PyQt5-sip
    PyQt6: PyQt6
<<<<<<< HEAD
    {py310,py311}-PySide6: PySide6 == 6.4.2
=======
    PySide6: PySide6 > 6.7
>>>>>>> fc548406
    napari_latest: napari
    napari_repo: git+https://github.com/napari/napari.git

# Conditional dependencies for CONDA
[testenv:conda-{py310,py311,py312}-{PyQt5,PySide2,PySide6}-napari_{latest,repo}]
conda_deps =
    {py310,py311,py312}-PyQt5: pyqt
    {py310,py311}-PySide2: pyside2
    PySide6: pyside6 > 6.7
    napari_latest: napari<|MERGE_RESOLUTION|>--- conflicted
+++ resolved
@@ -44,11 +44,7 @@
     PyQt5: PyQt5
     PyQt5: PyQt5-sip
     PyQt6: PyQt6
-<<<<<<< HEAD
-    {py310,py311}-PySide6: PySide6 == 6.4.2
-=======
     PySide6: PySide6 > 6.7
->>>>>>> fc548406
     napari_latest: napari
     napari_repo: git+https://github.com/napari/napari.git
 
