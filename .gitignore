--- conflicted
+++ resolved
@@ -118,11 +118,7 @@
 .vscode
 
 # Images
-<<<<<<< HEAD
-docs/images/
-=======
 docs/images/
 
 # UV Lockfiles
-uv.lock
->>>>>>> 36bb682a
+uv.lock