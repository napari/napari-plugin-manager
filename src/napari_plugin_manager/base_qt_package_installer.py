--- conflicted
+++ resolved
@@ -125,12 +125,8 @@
         """Check if pip is available."""
         return call([cls.executable(), "-m", "pip", "--version"]) == 0
 
-<<<<<<< HEAD
-    def arguments(self) -> Tuple[str, ...]:
+    def arguments(self) -> tuple[str, ...]:
         """Compose arguments for the pip command."""
-=======
-    def arguments(self) -> tuple[str, ...]:
->>>>>>> 232a0ac8
         args = ['-m', 'pip']
 
         if self.action == InstallerActions.INSTALL:
@@ -210,12 +206,8 @@
         except FileNotFoundError:  # pragma: no cover
             return False
 
-<<<<<<< HEAD
-    def arguments(self) -> Tuple[str, ...]:
+    def arguments(self) -> tuple[str, ...]:
         """Compose arguments for the conda command."""
-=======
-    def arguments(self) -> tuple[str, ...]:
->>>>>>> 232a0ac8
         prefix = self.prefix or self._default_prefix()
 
         if self.action == InstallerActions.UPGRADE:
