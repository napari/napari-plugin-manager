import contextlib
import importlib.metadata
import os
import uuid
import webbrowser
from collections.abc import Callable, Sequence
from enum import Enum, auto
from functools import partial
from logging import getLogger
from typing import (
    Any,
    Literal,
    NamedTuple,
    Protocol,
)

from packaging.version import parse as parse_version
from qtpy.compat import getopenfilename, getsavefilename
from qtpy.QtCore import QSize, Qt, QTimer, Signal, Slot
from qtpy.QtGui import (
    QAction,
    QActionGroup,
    QFont,
    QIcon,
    QKeySequence,
    QMovie,
    QShortcut,
)
from qtpy.QtWidgets import (
    QCheckBox,
    QComboBox,
    QDialog,
    QFrame,
    QGridLayout,
    QHBoxLayout,
    QLabel,
    QLineEdit,
    QListWidget,
    QListWidgetItem,
    QMenu,
    QPushButton,
    QSizePolicy,
    QSplitter,
    QStackedWidget,
    QTextEdit,
    QToolButton,
    QVBoxLayout,
    QWidget,
)
from superqt import QCollapsible, QElidingLabel

from napari_plugin_manager.base_qt_package_installer import (
    InstallerActions,
    InstallerQueue,
    InstallerTools,
    ProcessFinishedData,
)
from napari_plugin_manager.qt_warning_dialog import RestartWarningDialog
from napari_plugin_manager.qt_widgets import ClickableLabel
from napari_plugin_manager.utils import get_homepage_url, is_conda_package

CONDA = 'Conda'
PYPI = 'PyPI'
log = getLogger(__name__)


class Status(Enum):
    PENDING = auto()
    BUSY = auto()
    DONE = auto()
    CANCELLED = auto()
    FAILED = auto()


class PackageMetadataProtocol(Protocol):
    """
    Protocol class defining the minimum atributtes/properties needed for package metadata.

    This class is meant for type checking purposes as well as to provide a type to use with
    with the Qt `Slot` decorator.
    """

    @property
    def metadata_version(self) -> str:
        """Metadata version the package metadata class aims to support."""

    @property
    def name(self) -> str:
        """Name of the package being represented."""

    @property
    def version(self) -> str:
        """Version of the package being represented."""

    @property
    def summary(self) -> str:
        """Summary of the package being represented."""

    @property
    def home_page(self) -> str:
        """Home page URL of the package being represented."""

    @property
    def author(self) -> str:
        """Author information of the package being represented."""

    @property
    def license(self) -> str:
        """License information of the package being represented."""


class BasePackageMetadata(NamedTuple):
    """Base class implementing the bare minimum to follow the `PackageMetadataProtocol` protocol class."""

    metadata_version: str
    name: str
    version: str
    summary: str
    home_page: str
    author: str
    license: str


class BaseProjectInfoVersions(NamedTuple):
    metadata: BasePackageMetadata
    display_name: str
    pypi_versions: list[str]
    conda_versions: list[str]


class BasePluginListItem(QFrame):
    """
    An entry in the plugin dialog.

    This will include the package name, summary,
    author, source, version, and buttons to update, install/uninstall, etc.

    Make sure to implement all the methods that raise `NotImplementedError` over a subclass.
    Details are available in each method docstring.
    """

    # This should be set to the name of package that handles plugins
    # e.g `napari` for napari
    BASE_PACKAGE_NAME = ''

    # item, package_name, action_name, version, installer_choice
    actionRequested = Signal(QListWidgetItem, str, object, str, object)

    def __init__(
        self,
        item: QListWidgetItem,
        package_name: str,
        display_name: str,
        version: str = '',
        url: str = '',
        summary: str = '',
        author: str = '',
        license: str = 'UNKNOWN',  # noqa: A002
        *,
        plugin_name: str | None = None,
        parent: QWidget = None,
        enabled: bool = True,
        installed: bool = False,
        plugin_api_version=1,
        versions_conda: list[str] | None = None,
        versions_pypi: list[str] | None = None,
        prefix=None,
    ) -> None:
        super().__init__(parent)
        self.prefix = prefix
        self.item = item
        self.url = url
        self.name = package_name
        self.plugin_api_version = plugin_api_version
        self._version = version
        self._versions_conda = versions_conda
        self._versions_pypi = versions_pypi
        self.setup_ui(enabled)

        if package_name == display_name:
            name = package_name
        else:
            name = f'{display_name} <small>({package_name})</small>'

        self.plugin_name.setText(name)

        if len(versions_pypi) > 0:
            self._populate_version_dropdown(PYPI)
        else:
            self._populate_version_dropdown(CONDA)

        mod_version = version.replace('.', '․')  # noqa: RUF001
        self.version.setWordWrap(True)
        self.version.setText(mod_version)
        self.version.setToolTip(version)

        if summary:
            self.summary.setText(summary)

        if author:
            self.package_author.setText(author)

        self.package_author.setWordWrap(True)
        self.cancel_btn.setVisible(False)

        self._handle_plugin_api_version(plugin_api_version)
        self._set_installed(installed, package_name)
        self._populate_version_dropdown(self.get_installer_source())

    def _warning_icon(self) -> QIcon:
        """
        Warning icon to be used.

        Returns
        -------
        The icon (`QIcon` instance) defined as the warning icon for plugin item.
        """
        raise NotImplementedError

    def _collapsed_icon(self) -> QIcon:
        """
        Icon to be used to indicate the plugin item info collapsible section can be collapsed.

        Returns
        -------
        The icon (`QIcon` instance) defined as the warning icon for plugin item
        info section.
        """
        raise NotImplementedError

    def _expanded_icon(self) -> QIcon:
        """
        Icon to be used to indicate the plugin item info collapsible section
        can be expanded.

        Returns
        -------
        The icon (`QIcon` instance) defined as the expanded icon for plugin item
        info section.
        """
        raise NotImplementedError

    def _warning_tooltip(self) -> QWidget:
        """
        Widget to be used to indicate the plugin item warning information.

        Returns
        -------
        The widget (`QWidget` instance/`QWidget` subclass instance that supports setting a pixmap i.e has
        a `setPixmap` method - e.g a `QLabel`) used to show warning information.
        """
        raise NotImplementedError

    def _trans(self, text: str, **kwargs) -> str:
        """
        Translate the given text.

        Parameters
        ----------
        text : str
            The singular string to translate.
        **kwargs : dict, optional
            Any additional arguments to use when formatting the string.

        Returns
        -------
        The translated string.
        """
        raise NotImplementedError

    def _is_main_app_conda_package(self):
        return is_conda_package(self.BASE_PACKAGE_NAME)

    def _set_installed(self, installed: bool, package_name):
        if installed:
            if is_conda_package(package_name):
                self.source.setText(CONDA)

            self.enabled_checkbox.show()
            self.action_button.setText(self._trans('Uninstall'))
            self.action_button.setObjectName('remove_button')
            self.info_choice_wdg.hide()
            self.install_info_button.addWidget(self.info_widget)
            self.info_widget.show()
        else:
            self.enabled_checkbox.hide()
            self.action_button.setText(self._trans('Install'))
            self.action_button.setObjectName('install_button')
            self.info_widget.hide()
            self.install_info_button.addWidget(self.info_choice_wdg)
            self.info_choice_wdg.show()

    def _handle_plugin_api_version(self, plugin_api_version) -> None:
        """
        Customize a plugin item before it is finished being setup.

        An example usage could be calling the `set_status` method to define a
        an icon and text that the plugin should show depending on the plugin
        API version implementation.

        Parameters
        ----------
        plugin_api_version : Any
            The value of the API version the plugin uses.
        """
        raise NotImplementedError

    def set_status(self, icon=None, text=''):
        """Set the status icon and text next to the package name."""
        if icon:
            self.status_icon.setPixmap(icon)

        if text:
            self.status_label.setText(text)

        self.status_icon.setVisible(bool(icon))
        self.status_label.setVisible(bool(text))

    def set_busy(
        self,
        text: str,
        action_name: (
            Literal['install', 'uninstall', 'cancel', 'upgrade'] | None
        ) = None,
    ):
        """Updates status text and what buttons are visible when any button is pushed.

        Parameters
        ----------
        text: str
            The new string to be displayed as the status.
        action_name: str
            The action of the button pressed.

        """
        self.item_status.setText(text)
        if action_name == 'upgrade':
            self.cancel_btn.setVisible(True)
            self.action_button.setVisible(False)
        elif action_name in {'uninstall', 'install'}:
            self.action_button.setVisible(False)
            self.cancel_btn.setVisible(True)
        elif action_name == 'cancel':
            self.action_button.setVisible(True)
            self.action_button.setDisabled(False)
            self.cancel_btn.setVisible(False)
        else:  # pragma: no cover
            raise ValueError(f'Not supported {action_name}')

    def is_busy(self):
        return bool(self.item_status.text())

    def setup_ui(self, enabled=True):
        """Define the layout of the PluginListItem"""
        # Enabled checkbox
        self.enabled_checkbox = QCheckBox(self)
        self.enabled_checkbox.setChecked(enabled)
        self.enabled_checkbox.setToolTip(self._trans('enable/disable'))
        self.enabled_checkbox.setText('')
        self.enabled_checkbox.stateChanged.connect(self._on_enabled_checkbox)

        sizePolicy = QSizePolicy(QSizePolicy.Fixed, QSizePolicy.Fixed)
        sizePolicy.setHorizontalStretch(0)
        sizePolicy.setVerticalStretch(0)
        sizePolicy.setHeightForWidth(
            self.enabled_checkbox.sizePolicy().hasHeightForWidth()
        )
        self.enabled_checkbox.setSizePolicy(sizePolicy)
        self.enabled_checkbox.setMinimumSize(QSize(20, 0))

        # Plugin name
        self.plugin_name = ClickableLabel(self)  # To style content
        font_plugin_name = QFont()
        font_plugin_name.setPointSize(15)
        font_plugin_name.setUnderline(True)
        self.plugin_name.setFont(font_plugin_name)

        # Status
        self.status_icon = QLabel(self)
        self.status_icon.setVisible(False)
        self.status_label = QLabel(self)
        self.status_label.setVisible(False)

        if self.url and self.url != 'UNKNOWN':
            # Do not want to highlight on hover unless there is a website.
            self.plugin_name.setObjectName('plugin_name_web')
        else:
            self.plugin_name.setObjectName('plugin_name')

        sizePolicy = QSizePolicy(QSizePolicy.Preferred, QSizePolicy.Minimum)
        sizePolicy.setHorizontalStretch(0)
        sizePolicy.setVerticalStretch(0)
        sizePolicy.setHeightForWidth(
            self.plugin_name.sizePolicy().hasHeightForWidth()
        )
        self.plugin_name.setSizePolicy(sizePolicy)

        # Warning icon
        icon = self._warning_icon()
        self.warning_tooltip = self._warning_tooltip()

        self.warning_tooltip.setPixmap(icon.pixmap(15, 15))
        self.warning_tooltip.setVisible(False)

        # Item status
        self.item_status = QLabel(self)
        self.item_status.setObjectName('small_italic_text')
        self.item_status.setSizePolicy(sizePolicy)

        # Summary
        self.summary = QElidingLabel(parent=self)
        self.summary.setObjectName('summary_text')
        self.summary.setWordWrap(True)

        font_summary = QFont()
        font_summary.setPointSize(10)
        self.summary.setFont(font_summary)

        sizePolicy = QSizePolicy(QSizePolicy.Preferred, QSizePolicy.Preferred)
        sizePolicy.setHorizontalStretch(1)
        sizePolicy.setVerticalStretch(0)
        self.summary.setSizePolicy(sizePolicy)
        self.summary.setContentsMargins(0, 0, 0, 0)

        # Package author
        self.package_author = QElidingLabel(self)
        self.package_author.setObjectName('author_text')
        self.package_author.setWordWrap(True)
        self.package_author.setSizePolicy(sizePolicy)

        # Update button
        self.update_btn = QPushButton('Update', self)
        self.update_btn.setObjectName('install_button')
        self.update_btn.setVisible(False)
        self.update_btn.clicked.connect(self._update_requested)
        sizePolicy.setRetainSizeWhenHidden(True)
        sizePolicy = QSizePolicy(QSizePolicy.Preferred, QSizePolicy.Preferred)
        self.update_btn.setSizePolicy(sizePolicy)
        self.update_btn.clicked.connect(self._update_requested)

        # Action Button
        self.action_button = QPushButton(self)
        self.action_button.setFixedWidth(70)
        sizePolicy1 = QSizePolicy(QSizePolicy.Preferred, QSizePolicy.Preferred)
        self.action_button.setSizePolicy(sizePolicy1)
        self.action_button.clicked.connect(self._action_requested)

        # Cancel
        self.cancel_btn = QPushButton('Cancel', self)
        self.cancel_btn.setObjectName('remove_button')
        self.cancel_btn.setSizePolicy(sizePolicy)
        self.cancel_btn.setFixedWidth(70)
        self.cancel_btn.clicked.connect(self._cancel_requested)

        # Collapsible button
        coll_icon = self._collapsed_icon()
        exp_icon = self._expanded_icon()

        self.install_info_button = QCollapsible(
            'Installation Info', collapsedIcon=coll_icon, expandedIcon=exp_icon
        )
        self.install_info_button.setLayoutDirection(
            Qt.RightToLeft
        )  # Make icon appear on the right
        self.install_info_button.setObjectName('install_info_button')
        self.install_info_button.setFixedWidth(180)
        self.install_info_button.content().layout().setContentsMargins(
            0, 0, 0, 0
        )
        self.install_info_button.content().setContentsMargins(0, 0, 0, 0)
        self.install_info_button.content().layout().setSpacing(0)
        self.install_info_button.layout().setContentsMargins(0, 0, 0, 0)
        self.install_info_button.layout().setSpacing(2)
        self.install_info_button.setSizePolicy(sizePolicy)

        # Information widget for available packages
        self.info_choice_wdg = QWidget(self)
        self.info_choice_wdg.setObjectName('install_choice')

        self.source_choice_text = QLabel('Source:')
        self.version_choice_text = QLabel('Version:')
        self.source_choice_dropdown = QComboBox()
        self.version_choice_dropdown = QComboBox()

        if self._is_main_app_conda_package() and self._versions_conda:
            self.source_choice_dropdown.addItem(CONDA)

        if self._versions_pypi:
            self.source_choice_dropdown.addItem(PYPI)

        source = self.get_installer_source()
        self.source_choice_dropdown.setCurrentText(source)
        self._populate_version_dropdown(source)
        self.source_choice_dropdown.currentTextChanged.connect(
            self._populate_version_dropdown
        )

        # Information widget for installed packages
        self.info_widget = QWidget(self)
        self.info_widget.setLayoutDirection(Qt.LeftToRight)
        self.info_widget.setObjectName('info_widget')
        self.info_widget.setFixedWidth(180)

        self.source_text = QLabel('Source:')
        self.source = QLabel(PYPI)
        self.version_text = QLabel('Version:')
        self.version = QElidingLabel()
        self.version.setWordWrap(True)

        info_layout = QGridLayout()
        info_layout.setContentsMargins(0, 0, 0, 0)
        info_layout.setVerticalSpacing(0)
        info_layout.addWidget(self.source_text, 0, 0)
        info_layout.addWidget(self.source, 1, 0)
        info_layout.addWidget(self.version_text, 0, 1)
        info_layout.addWidget(self.version, 1, 1)
        self.info_widget.setLayout(info_layout)

        # Error indicator
        self.error_indicator = QPushButton()
        self.error_indicator.setObjectName('warning_icon')
        self.error_indicator.setCursor(Qt.CursorShape.PointingHandCursor)
        self.error_indicator.hide()

        # region - Layout
        # -----------------------------------------------------------------
        layout = QHBoxLayout()
        layout.setSpacing(2)
        layout_left = QVBoxLayout()
        layout_right = QVBoxLayout()
        layout_top = QHBoxLayout()
        layout_bottom = QHBoxLayout()
        layout_bottom.setSpacing(4)

        layout_left.addWidget(
            self.enabled_checkbox, alignment=Qt.AlignmentFlag.AlignTop
        )

        layout_right.addLayout(layout_top, 1)
        layout_right.addLayout(layout_bottom, 100)

        layout.addLayout(layout_left)
        layout.addLayout(layout_right)

        self.setLayout(layout)

        layout_top.addWidget(self.plugin_name)
        layout_top.addWidget(self.status_icon)
        layout_top.addWidget(self.status_label)
        layout_top.addWidget(self.item_status)
        layout_top.addStretch()

        layout_bottom.addWidget(
            self.summary, alignment=Qt.AlignmentFlag.AlignTop, stretch=3
        )
        layout_bottom.addWidget(
            self.package_author, alignment=Qt.AlignmentFlag.AlignTop, stretch=1
        )
        layout_bottom.addWidget(
            self.update_btn, alignment=Qt.AlignmentFlag.AlignTop
        )
        layout_bottom.addWidget(
            self.install_info_button, alignment=Qt.AlignmentFlag.AlignTop
        )
        layout_bottom.addWidget(
            self.action_button, alignment=Qt.AlignmentFlag.AlignTop
        )
        layout_bottom.addWidget(
            self.cancel_btn, alignment=Qt.AlignmentFlag.AlignTop
        )

        info_layout = QGridLayout()
        info_layout.setContentsMargins(0, 0, 0, 0)
        info_layout.setVerticalSpacing(0)
        info_layout.addWidget(self.source_choice_text, 0, 0, 1, 1)
        info_layout.addWidget(self.source_choice_dropdown, 1, 0, 1, 1)
        info_layout.addWidget(self.version_choice_text, 0, 1, 1, 1)
        info_layout.addWidget(self.version_choice_dropdown, 1, 1, 1, 1)

        # endregion - Layout

        self.info_choice_wdg.setLayout(info_layout)
        self.info_choice_wdg.setLayoutDirection(Qt.LeftToRight)
        self.info_choice_wdg.setObjectName('install_choice_widget')
        self.info_choice_wdg.hide()

    def _populate_version_dropdown(self, source: Literal['PyPI', 'Conda']):
        """Display the versions available after selecting a source: pypi or conda."""
        if source == PYPI:
            versions = self._versions_pypi
        else:
            versions = self._versions_conda
        self.version_choice_dropdown.clear()
        for version in versions:
            self.version_choice_dropdown.addItem(version)

    def _on_enabled_checkbox(self, state: Qt.CheckState) -> None:
        """
        Enable/disable the plugin item.

        Called with `state` (`Qt.CheckState` value) when checkbox is clicked.
        An implementation of this method could call a plugin manager in charge of
        enabling/disabling plugins.

        Note that the plugin can be identified with the `plugin_name` attribute.

        Parameters
        ----------
        state : int | Qt.CheckState
            Current state the enable checkbox has.
        """
        raise NotImplementedError

    def _action_validation(self, tool, action) -> bool:
        """
        Validate if the current action should be done or not.

        As an example you could warn that a package from PyPI is going
        to be installed.

        Returns
        -------
        This should return a `bool`, `True` if the action should proceed, `False`
        otherwise.
        """
        raise NotImplementedError

    def _cancel_requested(self):
        version = self.version_choice_dropdown.currentText()
        tool = self.get_installer_tool()
        self.actionRequested.emit(
            self.item, self.name, InstallerActions.CANCEL, version, tool
        )

    def _action_requested(self):
        version = self.version_choice_dropdown.currentText()
        tool = self.get_installer_tool()
        action = (
            InstallerActions.INSTALL
            if self.action_button.objectName() == 'install_button'
            else InstallerActions.UNINSTALL
        )
        if self._action_validation(tool, action):
            self.actionRequested.emit(
                self.item, self.name, action, version, tool
            )

    def _update_requested(self):
        version = self.version_choice_dropdown.currentText()
        tool = self.get_installer_tool()
        self.actionRequested.emit(
            self.item, self.name, InstallerActions.UPGRADE, version, tool
        )

    def show_warning(self, message: str = ''):
        """Show warning icon and tooltip."""
        self.warning_tooltip.setVisible(bool(message))
        self.warning_tooltip.setToolTip(message)

    def get_installer_source(self):
        return (
            CONDA
            if self.source_choice_dropdown.currentText() == CONDA
            or is_conda_package(self.name)
            else PYPI
        )

    def get_installer_tool(self):
        return (
            InstallerTools.CONDA
            if self.source_choice_dropdown.currentText() == CONDA
            or is_conda_package(self.name, prefix=self.prefix)
            else InstallerTools.PIP
        )


class BaseQPluginList(QListWidget):
    """
    A list of plugins.

    Make sure to implement all the methods that raise `NotImplementedError` over a subclass.
    Details are available in each method docstring.
    """

    _SORT_ORDER_PREFIX = '0-'
    PLUGIN_LIST_ITEM_CLASS = BasePluginListItem

    def __init__(
        self, parent: QWidget, installer: InstallerQueue, package_name: str
    ) -> None:
        super().__init__(parent)
        self.installer = installer
        self._package_name = package_name
        self._remove_list = []
        self._data = []
        self._initial_height = None

        self.setSortingEnabled(True)

    def _trans(self, text: str, **kwargs) -> str:
        """
        Translates the given text.

        Parameters
        ----------
        text : str
            The singular string to translate.
        **kwargs : dict, optional
            Any additional arguments to use when formatting the string.

        Returns
        -------
        The translated string.
        """
        raise NotImplementedError

    def count_visible(self) -> int:
        """Return the number of visible items.

        Visible items are the result of the normal `count` method minus
        any hidden items.
        """
        hidden = 0
        count = self.count()
        for i in range(count):
            item = self.item(i)
            hidden += item.isHidden()

        return count - hidden

    @Slot(tuple)
    def addItem(
        self,
        project_info: BaseProjectInfoVersions,
        installed=False,
        plugin_name=None,
        enabled=True,
        plugin_api_version=None,
    ):
        pkg_name = project_info.metadata.name
        # don't add duplicates
        if (
            self.findItems(pkg_name, Qt.MatchFlag.MatchFixedString)
            and not plugin_name
        ):
            return

        # including summary here for sake of filtering below.
        searchable_text = f'{pkg_name} {project_info.display_name} {project_info.metadata.summary}'
        item = QListWidgetItem(searchable_text, self)
        item.version = project_info.metadata.version
        super().addItem(item)
        widg = self.PLUGIN_LIST_ITEM_CLASS(
            item=item,
            package_name=pkg_name,
            display_name=project_info.display_name,
            version=project_info.metadata.version,
            url=project_info.metadata.home_page,
            summary=project_info.metadata.summary,
            author=project_info.metadata.author,
            license=project_info.metadata.license,
            parent=self,
            plugin_name=plugin_name,
            enabled=enabled,
            installed=installed,
            plugin_api_version=plugin_api_version,
            versions_conda=project_info.conda_versions,
            versions_pypi=project_info.pypi_versions,
        )
        item.widget = widg
        item.plugin_api_version = plugin_api_version
        item.setSizeHint(widg.sizeHint())
        self.setItemWidget(item, widg)

        if project_info.metadata.home_page:
            widg.plugin_name.clicked.connect(
                partial(webbrowser.open, project_info.metadata.home_page)
            )

        widg.actionRequested.connect(self.handle_action)
        item.setSizeHint(item.widget.size())
        if self._initial_height is None:
            self._initial_height = item.widget.size().height()

        widg.install_info_button.setDuration(0)
        widg.install_info_button.toggled.connect(
            lambda: self._resize_pluginlistitem(item)
        )

    def removeItem(self, name):
        count = self.count()
        for i in range(count):
            item = self.item(i)
            if item.widget.name == name:
                self.takeItem(i)
                break

    def refreshItem(self, name, version=None):
        count = self.count()
        for i in range(count):
            item = self.item(i)
            if item.widget.name == name:
                if version is not None:
                    item.version = version
                    mod_version = version.replace('.', '․')  # noqa: RUF001
                    item.widget.version.setText(mod_version)
                    item.widget.version.setToolTip(version)
                item.widget.set_busy('', InstallerActions.CANCEL)
                if item.text().startswith(self._SORT_ORDER_PREFIX):
                    item.setText(item.text()[len(self._SORT_ORDER_PREFIX) :])
                break

    def _resize_pluginlistitem(self, item):
        """Resize the plugin list item, especially after toggling QCollapsible."""
        if item.widget.install_info_button.isExpanded():
            item.widget.setFixedHeight(self._initial_height + 35)
        else:
            item.widget.setFixedHeight(self._initial_height)

        item.setSizeHint(QSize(0, item.widget.height()))

    def _before_handle_action(
        self, widget: BasePluginListItem, action_name: InstallerActions
    ) -> None:
        """
        Hook to add custom logic before handling an action.

        It can be used for example to show a message before an action is going to take
        place, for example a warning message before installing/uninstalling a plugin.

        Parameters
        ----------
        widget : BasePluginListItem
            Plugin item widget that the action to be done is going to affect.
        action_name : InstallerActions
            Action that will be done to the plugin.
        """
        raise NotImplementedError

    def handle_action(
        self,
        item: QListWidgetItem,
        pkg_name: str,
        action_name: InstallerActions,
        version: str | None = None,
        installer_choice: str | None = None,
    ):
        """Determine which action is called (install, uninstall, update, cancel).
        Update buttons appropriately and run the action."""
        widget = item.widget
        tool = installer_choice or widget.get_installer_tool()
        self._remove_list.append((pkg_name, item))
        self._warn_dialog = None
        if not item.text().startswith(self._SORT_ORDER_PREFIX):
            item.setText(f'{self._SORT_ORDER_PREFIX}{item.text()}')

        if action_name == InstallerActions.INSTALL:
            if version:
                pkg_name += (
                    f'=={item.widget.version_choice_dropdown.currentText()}'
                )
            widget.set_busy(self._trans('installing...'), action_name)

            job_id = self.installer.install(
                tool=tool,
                pkgs=[pkg_name],
                # origins="TODO",
            )
            widget.setProperty('current_job_id', job_id)
            if self._warn_dialog:
                self._warn_dialog.exec_()
            self.scrollToTop()

        if action_name == InstallerActions.UPGRADE:
            if hasattr(item, 'latest_version'):
                pkg_name += f'=={item.latest_version}'

            widget.set_busy(self._trans('updating...'), action_name)
            widget.update_btn.setDisabled(True)
            widget.action_button.setDisabled(True)

            job_id = self.installer.upgrade(
                tool=tool,
                pkgs=[pkg_name],
                # origins="TODO",
            )
            widget.setProperty('current_job_id', job_id)
            if self._warn_dialog:
                self._warn_dialog.exec_()
            self.scrollToTop()

        elif action_name == InstallerActions.UNINSTALL:
            widget.set_busy(self._trans('uninstalling...'), action_name)
            widget.update_btn.setDisabled(True)
            job_id = self.installer.uninstall(
                tool=tool,
                pkgs=[pkg_name],
                # origins="TODO",
                # upgrade=False,
            )
            widget.setProperty('current_job_id', job_id)
            if self._warn_dialog:
                self._warn_dialog.exec_()
            self.scrollToTop()
        elif action_name == InstallerActions.CANCEL:
            widget.set_busy(self._trans('cancelling...'), action_name)
            try:
                job_id = widget.property('current_job_id')
                self.installer.cancel(job_id)
            finally:
                widget.setProperty('current_job_id', None)

    def set_data(self, data):
        self._data = data

    def is_running(self):
        return self.count() != len(self._data)

    def packages(self):
        return [self.item(idx).widget.name for idx in range(self.count())]

    @Slot(PackageMetadataProtocol, bool)
    def tag_outdated(
        self, metadata: PackageMetadataProtocol, is_available: bool
    ):
        """Determines if an installed plugin is up to date with the latest version.
        If it is not, the latest version will be displayed on the update button.
        """
        if not is_available:
            return

        for item in self.findItems(
            metadata.name, Qt.MatchFlag.MatchStartsWith
        ):
            current = item.version
            latest = metadata.version
            is_marked_outdated = getattr(item, 'outdated', False)
            if parse_version(current) >= parse_version(latest):
                # currently is up to date
                if is_marked_outdated:
                    # previously marked as outdated, need to update item
                    # `outdated` state and hide item widget `update_btn`
                    item.outdated = False
                    widg = self.itemWidget(item)
                    widg.update_btn.setVisible(False)
                continue
            if is_marked_outdated:
                # already tagged it
                continue

            item.outdated = True
            item.latest_version = latest
            widg = self.itemWidget(item)
            widg.update_btn.setVisible(True)
            widg.update_btn.setText(
                self._trans('update (v{latest})', latest=latest)
            )

    def tag_unavailable(self, metadata: PackageMetadataProtocol):
        """
        Tag list items as unavailable for install with conda-forge.

        This will disable the item and the install button and add a warning
        icon with a hover tooltip.
        """
        for item in self.findItems(
            metadata.name, Qt.MatchFlag.MatchStartsWith
        ):
            widget = self.itemWidget(item)
            widget.show_warning(
                self._trans(
                    'Plugin not yet available for installation within the bundle application'
                )
            )
            widget.setObjectName('unavailable')
            widget.style().unpolish(widget)
            widget.style().polish(widget)
            widget.action_button.setEnabled(False)
            widget.warning_tooltip.setVisible(True)

    def filter(self, text: str, starts_with_chars: int = 1):
        """Filter items to those containing `text`."""
        if text:
            # PySide has some issues, so we compare using id
            # See: https://bugreports.qt.io/browse/PYSIDE-74
            flag = (
                Qt.MatchFlag.MatchStartsWith
                if len(text) <= starts_with_chars
                else Qt.MatchFlag.MatchContains
            )
            if len(text) <= starts_with_chars:
                flag = Qt.MatchFlag.MatchStartsWith
                queries = (text, f'{self._package_name}-{text}')
            else:
                flag = Qt.MatchFlag.MatchContains
                queries = (text,)

            shown = {
                id(it)
                for query in queries
                for it in self.findItems(query, flag)
            }
            for i in range(self.count()):
                item = self.item(i)
                item.setHidden(
                    id(item) not in shown and not item.widget.is_busy()
                )
        else:
            for i in range(self.count()):
                item = self.item(i)
                item.setHidden(False)

    def hideAll(self):
        for i in range(self.count()):
            item = self.item(i)
            item.setHidden(not item.widget.is_busy())


class BaseQtPluginDialog(QDialog):
    """
    A plugins dialog.

    The dialog shows two list of plugins:
        * A list for the already installed plugins and
        * A list for the plugins that could be installed

    It also counts with a space to show output related with the actions being done
    (installing/uninstalling/updating a plugin).

    Make sure to implement all the methods that raise `NotImplementedError` over a subclass.
    Details are available in each method docstring.
    """

    PACKAGE_METADATA_CLASS = BasePackageMetadata
    PROJECT_INFO_VERSION_CLASS = BaseProjectInfoVersions
    PLUGIN_LIST_CLASS = BaseQPluginList
    INSTALLER_QUEUE_CLASS = InstallerQueue
    BASE_PACKAGE_NAME = ''
    MAX_PLUGIN_SEARCH_ITEMS = 35

    finished = Signal()

    def __init__(self, parent=None, prefix=None) -> None:
        super().__init__(parent)

        self._parent = parent
        if (
            parent is not None
            and getattr(parent, '_plugin_dialog', None) is None
        ):
            self._parent._plugin_dialog = self

        self._plugins_found = 0
        self.already_installed = set()
        self.available_set = set()
        self._prefix = prefix
        self._first_open = True
        self._plugin_queue = []  # Store plugin data to be added
        self._plugin_data = []  # Store all plugin data
        self._filter_texts = []
        self._filter_idxs_cache = set()
        self._task_status_id = None
        self.worker = None
        self._plugin_data_map = {}
        self._add_items_timer = QTimer(self)

        # Timer to avoid race conditions and incorrect count of plugins when
        # refreshing multiple times in a row. After click we disable the
        # `Refresh` button and re-enable it after 3 seconds.
        self._refresh_timer = QTimer(self)
        self._refresh_timer.setInterval(3000)  # ms
        self._refresh_timer.setSingleShot(True)
        self._refresh_timer.timeout.connect(self._enable_refresh_button)

        # Add items in batches with a pause to avoid blocking the UI
        self._add_items_timer.setInterval(61)  # ms
        self._add_items_timer.timeout.connect(self._add_items)

        self.installer = self.INSTALLER_QUEUE_CLASS(parent=self, prefix=prefix)
        self.setWindowTitle(self._trans('Plugin Manager'))
        self._setup_ui()
        self.installer.set_output_widget(self.stdout_text)
        self.installer.started.connect(self._on_installer_start)
        self.installer.processFinished.connect(self._on_process_finished)
        self.installer.allFinished.connect(self._on_installer_all_finished)
        self.setAcceptDrops(True)

        if (
            parent is not None and parent._plugin_dialog is self
        ) or parent is None:
            self.refresh()
            self._setup_shortcuts()
            self._setup_theme_update()

    # region - Private methods
    # ------------------------------------------------------------------------
    def _enable_refresh_button(self):
        self.refresh_button.setEnabled(True)

    def _quit(self):
        self.close()
        with contextlib.suppress(AttributeError):
            self._parent.close(quit_app=True, confirm_need=True)

    def _setup_shortcuts(self):
        self._refresh_styles_action = QAction(
            self._trans('Refresh Styles'), self
        )
        self._refresh_styles_action.setShortcut('Ctrl+R')
        self._refresh_styles_action.triggered.connect(self._update_theme)
        self.addAction(self._refresh_styles_action)

        self._quit_action = QAction(self._trans('Exit'), self)
        self._quit_action.setShortcut('Ctrl+Q')
        self._quit_action.setMenuRole(QAction.QuitRole)
        self._quit_action.triggered.connect(self._quit)
        self.addAction(self._quit_action)

        self._close_shortcut = QShortcut(QKeySequence('Ctrl+W'), self)
        self._close_shortcut.activated.connect(self.close)

    def _setup_theme_update(self) -> None:
        """
        Setup any initial style that should be applied to the plugin dialog.

        To be used along side `_update_theme`. For example, this could be implemented
        in a way that the `_update_theme` method gets called when a signal is emitted.
        """
        raise NotImplementedError

    def _update_theme(self, event: Any) -> None:
        """
        Update the plugin dialog theme.

        To be used along side `_setup_theme_update`. This method should end up calling
        `setStyleSheet` to change the style of the dialog.

        Parameters
        ----------
        event : Any
            Object with information about the theme/style change.
        """
        raise NotImplementedError

    def _register_task_status(self):
        status, description = self.query_status()

        if self._task_status_id is not None:
            self._update_task_status(status, description=description)
            return

        self._task_status_id = self.register_task_status(
            status, description, cancel_callback=self.installer.cancel_all
        )

    def _update_task_status(
        self, status: Status = Status.DONE, description: str = ''
    ):
        if self._task_status_id is not None:
            self.update_task_status(
                self._task_status_id, status, description=description
            )

    def _on_installer_start(self):
        """Updates dialog buttons and status when installing a plugin."""
        self.cancel_all_btn.setVisible(True)
        self.working_indicator.show()
        self.process_success_indicator.hide()
        self.process_error_indicator.hide()
        self.refresh_button.setDisabled(True)
        self._register_task_status()

    def _on_process_finished(self, process_finished_data: ProcessFinishedData):
        action = process_finished_data['action']
        exit_code = process_finished_data['exit_code']
        pkg_names = [
            pkg.split('==')[0] for pkg in process_finished_data['pkgs']
        ]
        if action == InstallerActions.INSTALL:
            if exit_code == 0:
                for pkg_name in pkg_names:
                    if pkg_name in self.available_set:
                        self.available_set.remove(pkg_name)

                    self.available_list.removeItem(pkg_name)
                    self._add_installed(pkg_name)
                    self._tag_outdated_plugins()
            else:
                for pkg_name in pkg_names:
                    self.available_list.refreshItem(pkg_name)
        elif action == InstallerActions.UNINSTALL:
            if exit_code == 0:
                for pkg_name in pkg_names:
                    if pkg_name in self.already_installed:
                        self.already_installed.remove(pkg_name)

                    self.installed_list.removeItem(pkg_name)
                    self._add_to_available(pkg_name)
            else:
                for pkg_name in pkg_names:
                    self.installed_list.refreshItem(pkg_name)
        elif action == InstallerActions.UPGRADE:
            for pkg in process_finished_data['pkgs']:
                if '==' in pkg:
                    pkg_name, pkg_version = (
                        pkg.split('==')[0],
                        pkg.split('==')[1],
                    )
                    self.installed_list.refreshItem(
                        pkg_name, version=pkg_version
                    )
                else:
                    self.installed_list.refreshItem(pkg)
                self._tag_outdated_plugins()
        elif action in [InstallerActions.CANCEL, InstallerActions.CANCEL_ALL]:
            for pkg_name in pkg_names:
                self.installed_list.refreshItem(pkg_name)
                self.available_list.refreshItem(pkg_name)
                self._tag_outdated_plugins()

        self.working_indicator.hide()
        if exit_code:
            self.process_error_indicator.show()
        else:
            self.process_success_indicator.show()

    def _on_installer_all_finished(self, exit_codes):
        self.working_indicator.hide()
        self.cancel_all_btn.setVisible(False)
        self.close_btn.setDisabled(False)
        self.refresh_button.setDisabled(False)

        if sum(exit_codes) > 0:
            message = self._trans(
                'Plugin Manager: process completed with errors\n'
            )
            status = Status.FAILED
            show_message = self._show_warning
        else:
            message = self._trans('Plugin Manager: process completed\n')
            status = Status.DONE
            show_message = self._show_info

        if not self.isVisible():
            show_message(message)

        self._update_task_status(status=status, description=message)
        self.search()

    def _add_to_installed(
        self, distname, enabled, norm_name, plugin_api_version=1
    ):
        if distname:
            try:
                meta = importlib.metadata.metadata(distname)

            except importlib.metadata.PackageNotFoundError:
                return  # a race condition has occurred and the package is uninstalled by another thread
            if len(meta) == 0:
                # will not add builtins.
                return
            self.already_installed.add(norm_name)
        else:
            meta = {}
        meta_dict = meta if isinstance(meta, dict) else meta.json
        home_page = get_homepage_url(meta_dict)
        self.installed_list.addItem(
            self.PROJECT_INFO_VERSION_CLASS(
                display_name=norm_name,
                pypi_versions=[],
                conda_versions=[],
                metadata=self.PACKAGE_METADATA_CLASS(
                    metadata_version='1.0',
                    name=norm_name,
                    version=meta.get('version', ''),
                    summary=meta.get('summary', ''),
                    home_page=home_page,
                    author=meta.get('author', ''),
                    license=meta.get('license', ''),
                ),
            ),
            installed=True,
            enabled=enabled,
            plugin_api_version=plugin_api_version,
        )

    def _add_to_available(self, pkg_name):
        self._add_items_timer.stop()
        if self._plugin_queue is not None:
            self._plugin_queue.insert(0, self._plugin_data_map[pkg_name])

        self._add_items_timer.start()
        self._update_plugin_count()

    def _add_installed(self, pkg_name: str | None = None) -> None:
        """
        Add plugins that are installed to the dialog.

        This should call the `_add_to_installed` method to add each plugin item
        that should be shown as an installed plugin.

        Parameters
        ----------
        pkg_name : str, optional
            The name of the package that needs to be shown as installed.
            The default is None. Without passing a package name the logic should
            fetch/get the info of all the installed plugins and add them to the dialog
            via the `_add_to_installed` method.
        """
        raise NotImplementedError

    def _fetch_available_plugins(self, clear_cache: bool = False) -> None:
        """
        Fetch plugins available for installation.

        This should call `_handle_yield` in order to queue the addition of plugins available
        for installation to the corresponding list (`self.available_list`).

        Parameters
        ----------
        clear_cache : bool, optional
            If a cache is implemented, if the cache should be cleared or not.
            The default is False.
        """
        raise NotImplementedError

    def _loading_gif(self) -> QMovie:
        """
        Animation to indicate something is loading.

        Returns
        -------
        An instance of `QMovie` with a scaled size fo 18x18 that represents the animation to use
        when things are loading/an operation is being done.
        """
        raise NotImplementedError

    def _on_bundle(self) -> bool:
        """
        If the current installation comes from a bundle/standalone approach or not.

        Returns
        -------
        This should return a `bool`, `True` if under a bundle like installation, `False`
        otherwise.
        """
        raise NotImplementedError

    def _show_info(self, info: str) -> None:
        """
        Shows a info message.

        Parameters
        ----------
        info : str
            Info message to be shown.
        """
        raise NotImplementedError

    def _show_warning(self, warning: str) -> None:
        """
        Shows a warning message.

        Parameters
        ----------
        warning : str
            Warning message to be shown.
        """
        raise NotImplementedError

    def _trans(self, text: str, **kwargs) -> str:
        """
        Translates the given text.

        Parameters
        ----------
        text : str
            The singular string to translate.
        **kwargs : dict, optional
            Any additional arguments to use when formatting the string.

        Returns
        -------
        The translated string

        """
        raise NotImplementedError

    def _is_main_app_conda_package(self):
        return is_conda_package(self.BASE_PACKAGE_NAME)

    def _setup_ui(self):
        """Defines the layout for the PluginDialog."""
        self.resize(900, 600)
        vlay_1 = QVBoxLayout(self)
        self.h_splitter = QSplitter(self)
        vlay_1.addWidget(self.h_splitter)
        self.h_splitter.setOrientation(Qt.Orientation.Horizontal)
        self.v_splitter = QSplitter(self.h_splitter)
        self.v_splitter.setOrientation(Qt.Orientation.Vertical)
        self.v_splitter.setMinimumWidth(500)

        installed = QWidget(self.v_splitter)
        lay = QVBoxLayout(installed)
        lay.setContentsMargins(0, 2, 0, 2)
        self.installed_label = QLabel(self._trans('Installed Plugins'))
        self.packages_search = QLineEdit()
        self.packages_search.setPlaceholderText(
            self._trans('Type here to start searching for plugins...')
        )
        self.packages_search.setToolTip(
            self._trans(
                'The search text will filter currently installed plugins '
                'while also being used to search for plugins on the {package_name} hub',
                package_name=self.BASE_PACKAGE_NAME,
            )
        )
        self.packages_search.setMaximumWidth(350)
        self.packages_search.setClearButtonEnabled(True)
        self.packages_search.textChanged.connect(self.search)

        self.import_button = QPushButton(self._trans('Import'), self)
        self.import_button.setObjectName('import_button')
        self.import_button.setToolTip(self._trans('Import plugins from file'))
        self.import_button.clicked.connect(self._import_plugins)

        self.export_button = QPushButton(self._trans('Export'), self)
        self.export_button.setObjectName('export_button')
        self.export_button.setToolTip(
            self._trans('Export installed plugins list')
        )
        self.export_button.clicked.connect(self._export_plugins)

        self.refresh_button = QPushButton(self._trans('Refresh'), self)
        self.refresh_button.setObjectName('refresh_button')
        self.refresh_button.setToolTip(
            self._trans(
                'This will clear and refresh the available and installed plugins lists.'
            )
        )
        self.refresh_button.clicked.connect(self._refresh_and_clear_cache)

        mid_layout = QVBoxLayout()
        horizontal_mid_layout = QHBoxLayout()
        horizontal_mid_layout.addWidget(self.packages_search)
        horizontal_mid_layout.addStretch()
        horizontal_mid_layout.addWidget(self.import_button)
        horizontal_mid_layout.addWidget(self.export_button)
        horizontal_mid_layout.addWidget(self.refresh_button)
        mid_layout.addLayout(horizontal_mid_layout)
        mid_layout.addWidget(self.installed_label)
        lay.addLayout(mid_layout)

        self.installed_list = self.PLUGIN_LIST_CLASS(
            installed, self.installer, self.BASE_PACKAGE_NAME
        )
        lay.addWidget(self.installed_list)

        uninstalled = QWidget(self.v_splitter)
        lay = QVBoxLayout(uninstalled)
        lay.setContentsMargins(0, 2, 0, 2)
        self.avail_label = QLabel(self._trans('Available Plugins'))
        mid_layout = QHBoxLayout()
        mid_layout.addWidget(self.avail_label)
        mid_layout.addStretch()
        lay.addLayout(mid_layout)
        self.available_widget = QStackedWidget()
        self.available_list = self.PLUGIN_LIST_CLASS(
            uninstalled, self.installer, self.BASE_PACKAGE_NAME
        )
        self.available_message = QLabel(
            self._trans('Use the search box above to find plugins.')
        )
        self.available_message.setObjectName('available_message')
        self.available_message.setAlignment(Qt.AlignCenter)
        self.available_widget.addWidget(self.available_list)
        self.available_widget.addWidget(self.available_message)
        lay.addWidget(self.available_widget)

        self.stdout_text = QTextEdit(self.v_splitter)
        self.stdout_text.setReadOnly(True)
        self.stdout_text.setObjectName('plugin_manager_process_status')
        self.stdout_text.hide()

        buttonBox = QHBoxLayout()
        self.working_indicator = QLabel(self._trans('loading ...'), self)
        sp = self.working_indicator.sizePolicy()
        sp.setRetainSizeWhenHidden(True)
        self.working_indicator.setSizePolicy(sp)
        self.process_error_indicator = QLabel(self)
        self.process_error_indicator.setObjectName('error_label')
        self.process_error_indicator.hide()
        self.process_success_indicator = QLabel(self)
        self.process_success_indicator.setObjectName('success_label')
        self.process_success_indicator.hide()
        mov = self._loading_gif()
        self.working_indicator.setMovie(mov)
        mov.start()

        visibility_direct_entry = not self._on_bundle()
        self.direct_entry_edit = QLineEdit(self)
        self.direct_entry_edit.installEventFilter(self)
        self.direct_entry_edit.returnPressed.connect(self._install_packages)
        self.direct_entry_edit.setVisible(visibility_direct_entry)
        self.direct_entry_btn = QToolButton(self)
        self.direct_entry_btn.setVisible(visibility_direct_entry)
        self.direct_entry_btn.clicked.connect(self._install_packages)
        self.direct_entry_btn.setText(self._trans('Install'))

        self._action_conda = QAction(self._trans('Conda'), self)
        self._action_conda.setCheckable(True)
        self._action_conda.triggered.connect(self._update_direct_entry_text)

        self._action_pypi = QAction(self._trans('pip'), self)
        self._action_pypi.setCheckable(True)
        self._action_pypi.triggered.connect(self._update_direct_entry_text)

        self._action_group = QActionGroup(self)
        self._action_group.addAction(self._action_pypi)
        self._action_group.addAction(self._action_conda)
        self._action_group.setExclusive(True)

        self._menu = QMenu(self)
        self._menu.addAction(self._action_conda)
        self._menu.addAction(self._action_pypi)

        if self._is_main_app_conda_package():
            self.direct_entry_btn.setPopupMode(QToolButton.MenuButtonPopup)
            self._action_conda.setChecked(True)
            self.direct_entry_btn.setMenu(self._menu)

        self.show_status_btn = QPushButton(self._trans('Show Status'), self)
        self.show_status_btn.setFixedWidth(100)

        self.cancel_all_btn = QPushButton(
            self._trans('cancel all actions'), self
        )
        self.cancel_all_btn.setObjectName('remove_button')
        self.cancel_all_btn.setVisible(False)
        self.cancel_all_btn.clicked.connect(self.installer.cancel_all)

        self.close_btn = QPushButton(self._trans('Close'), self)
        self.close_btn.clicked.connect(self.accept)
        self.close_btn.setObjectName('close_button')

        buttonBox.addWidget(self.direct_entry_edit)
        buttonBox.addWidget(self.direct_entry_btn)
        if not visibility_direct_entry:
            buttonBox.addStretch()
        buttonBox.addWidget(self.process_success_indicator)
        buttonBox.addWidget(self.process_error_indicator)
        buttonBox.addWidget(self.show_status_btn)
        buttonBox.addWidget(self.cancel_all_btn)
        buttonBox.addWidget(self.working_indicator)
        buttonBox.addWidget(self.close_btn)
        buttonBox.setContentsMargins(0, 0, 4, 0)
        vlay_1.addLayout(buttonBox)

        self.show_status_btn.setCheckable(True)
        self.show_status_btn.setChecked(False)
        self.show_status_btn.toggled.connect(self.toggle_status)

        self.v_splitter.setStretchFactor(0, 2)
        self.h_splitter.setStretchFactor(0, 2)

        self.packages_search.setFocus()
        self._update_direct_entry_text()

    def _update_direct_entry_text(self):
        tool = (
            str(InstallerTools.CONDA)
            if self._action_conda.isChecked()
            else str(InstallerTools.PIP)
        )
        self.direct_entry_edit.setPlaceholderText(
            self._trans(
                "install with '{tool}' by name/url, or drop file...", tool=tool
            )
        )

    def _update_plugin_count(self):
        """Update count labels for both installed and available plugin lists.
        Displays also amount of visible plugins out of total when filtering.
        """
        installed_count = self.installed_list.count()
        installed_count_visible = self.installed_list.count_visible()
        if installed_count == installed_count_visible:
            self.installed_label.setText(
                self._trans(
                    'Installed Plugins ({amount})',
                    amount=installed_count,
                )
            )
        else:
            self.installed_label.setText(
                self._trans(
                    'Installed Plugins ({count}/{amount})',
                    count=installed_count_visible,
                    amount=installed_count,
                )
            )

        available_count = len(self._plugin_data) - self.installed_list.count()
        available_count = available_count if available_count >= 0 else 0

        if self._plugins_found == 0:
            self.avail_label.setText(
                self._trans(
                    '{amount} plugins available on the napari hub',
                    amount=available_count,
                )
            )
        elif self._plugins_found > self.MAX_PLUGIN_SEARCH_ITEMS:
            self.avail_label.setText(
                self._trans(
                    'Found {found} out of {amount} plugins on the napari hub. Displaying the first {max_count}...',
                    found=self._plugins_found,
                    amount=available_count,
                    max_count=self.MAX_PLUGIN_SEARCH_ITEMS,
                )
            )
        else:
            self.avail_label.setText(
                self._trans(
                    'Found {found} out of {amount} plugins on the napari hub',
                    found=self._plugins_found,
                    amount=available_count,
                )
            )

    def _install_packages(
        self,
        packages: Sequence[str] = (),
    ):
        if not packages:
            _packages = self.direct_entry_edit.text()
            packages = (
                [_packages] if os.path.exists(_packages) else _packages.split()
            )
            self.direct_entry_edit.clear()

        if packages:
            tool = (
                InstallerTools.CONDA
                if self._action_conda.isChecked()
                else InstallerTools.PIP
            )
            self.installer.install(tool, packages)

    def _tag_outdated_plugins(self):
        """Tag installed plugins that might be outdated."""
        for pkg_name in self.installed_list.packages():
            _data = self._plugin_data_map.get(pkg_name)
            if _data is not None:
                metadata, is_available_in_conda, _ = _data
                self.installed_list.tag_outdated(
                    metadata, is_available_in_conda
                )

    def _add_items(self):
        """
        Add items to the lists by `batch_size` using a timer to add a pause
        and prevent freezing the UI.
        """
        if (
            len(self._plugin_queue) == 0
            or self.available_list.count_visible()
            >= self.MAX_PLUGIN_SEARCH_ITEMS
        ):
            if (
                self.installed_list.count() + self.available_list.count()
                == len(self._plugin_data)
                and self.available_list.count() != 0
            ):
                self._add_items_timer.stop()
                if not self.isVisible():
                    self._show_info(
                        self._trans(
                            'Plugin Manager: All available plugins loaded\n'
                        )
                    )

            return

        batch_size = 2
        for _ in range(batch_size):
            data = self._plugin_queue.pop(0)
            metadata, is_available_in_conda, extra_info = data
            display_name = extra_info.get('display_name', metadata.name)
            if metadata.name in self.already_installed:
                self.installed_list.tag_outdated(
                    metadata, is_available_in_conda
                )
            else:
                if metadata.name not in self.available_set:
                    self.available_set.add(metadata.name)
                    self.available_list.addItem(
                        self.PROJECT_INFO_VERSION_CLASS(
                            display_name=display_name,
                            pypi_versions=extra_info['pypi_versions'],
                            conda_versions=extra_info['conda_versions'],
                            metadata=metadata,
                        )
                    )
                if self._on_bundle() and not is_available_in_conda:
                    self.available_list.tag_unavailable(metadata)

            if len(self._plugin_queue) == 0:
                self._tag_outdated_plugins()
                break

        self._update_plugin_count()

    def _handle_yield(self, data: tuple[PackageMetadataProtocol, bool, dict]):
        """Output from a worker process.

        Includes information about the plugin, including available versions on conda and pypi.

        The data is stored but the actual items are added via a timer in the `_add_items`
        method to prevent the UI from freezing by adding all items at once.
        """
        self._plugin_data.append(data)
        self._filter_texts = [
            f'{i[0].name} {i[-1].get("display_name", "")} {i[0].summary}'.lower()
            for i in self._plugin_data
        ]
        metadata, _, _ = data
        self._plugin_data_map[metadata.name] = data
        self.available_list.set_data(self._plugin_data)
        self._update_plugin_count()

    def _search_in_available(self, text):
        idxs = []
        for idx, item in enumerate(self._filter_texts):
            if text.lower().strip() in item:
                idxs.append(idx)
                self._filter_idxs_cache.add(idx)

        return idxs

    def _refresh_and_clear_cache(self):
        self.refresh(clear_cache=True)

    def _import_plugins(self):
        fpath, _ = getopenfilename(filters='Text files (*.txt)')
        if fpath:
            self.import_plugins(fpath)

    def _export_plugins(self):
        fpath, _ = getsavefilename(filters='Text files (*.txt)')
        if fpath:
            self.export_plugins(fpath)

    # endregion - Private methods

    # region - Qt overrides
    # ------------------------------------------------------------------------
    def closeEvent(self, event):
        if self._parent is not None:
            plugin_dialog = getattr(self._parent, '_plugin_dialog', self)
            if self != plugin_dialog:
                self.destroy(True, True)
                super().closeEvent(event)
            else:
                plugin_dialog.hide()
        else:
            super().closeEvent(event)

    def dragEnterEvent(self, event):
        event.accept()

    def dropEvent(self, event):
        md = event.mimeData()
        if md.hasUrls():
            files = [url.toLocalFile() for url in md.urls()]
            self.direct_entry_edit.setText(files[0])
            return True

        return super().dropEvent(event)

    def exec_(self):
        plugin_dialog = getattr(self._parent, '_plugin_dialog', self)
        if plugin_dialog != self:
            self.close()

        plugin_dialog.setModal(True)
        plugin_dialog.show()
        plugin_dialog._installed_on_show = set(plugin_dialog.already_installed)

        if self._first_open:
            self._update_theme(None)
            self._first_open = False

    def hideEvent(self, event):
        if (
            hasattr(self, '_installed_on_show')
            and self._installed_on_show != self.already_installed
        ):
            RestartWarningDialog(self).exec_()
        self.packages_search.clear()
        self.toggle_status(False)
        super().hideEvent(event)

    # endregion - Qt overrides

    # region - Public methods
    # ------------------------------------------------------------------------
    def search(self, text: str | None = None, skip=False) -> None:
        """Filter by text or set current text as filter."""
        if text is None:
            text = self.packages_search.text()
        else:
            self.packages_search.setText(text)

        if len(text.strip()) == 0:
            self.installed_list.filter('')
<<<<<<< HEAD
            self.available_list.hideAll()
            self._plugin_queue = []
=======
            self.available_widget.setCurrentWidget(self.available_message)
            self._plugin_queue = None
>>>>>>> 34be4bf1
            self._add_items_timer.stop()
            self._plugins_found = 0
        else:
            self.available_widget.setCurrentWidget(self.available_list)
            items = [
                self._plugin_data[idx]
                for idx in self._search_in_available(text)
            ]
            # Go over list and remove any not found
            self.installed_list.filter(text.strip().lower())
            self.available_list.filter(text.strip().lower())

            if items:
                self._add_items_timer.stop()
                self._plugin_queue = items
                self._plugins_found = len(items)
                self._add_items_timer.start()
            else:
                self._plugin_queue = []
                self._add_items_timer.stop()
                self._plugins_found = 0

        self._update_plugin_count()

    def refresh(self, clear_cache: bool = False):
        self.refresh_button.setDisabled(True)

        if self.worker is not None:
            self.worker.quit()

        if self._add_items_timer.isActive():
            self._add_items_timer.stop()

        self._filter_texts = []
        self._plugin_queue = []
        self._plugin_data = []
        self._plugin_data_map = {}
        self._latest_status = None

        self.installed_list.clear()
        self.available_list.clear()
        self.already_installed = set()
        self.available_set = set()

        self._add_installed()
        self._fetch_available_plugins(clear_cache=clear_cache)

        self._refresh_timer.start()

    def toggle_status(self, show=None):
        show = not self.stdout_text.isVisible() if show is None else show
        if show:
            self.show_status_btn.setText(self._trans('Hide Status'))
            self.stdout_text.show()
        else:
            self.show_status_btn.setText(self._trans('Show Status'))
            self.stdout_text.hide()

    def set_prefix(self, prefix):
        self._prefix = prefix
        self.installer._prefix = prefix
        for idx in range(self.available_list.count()):
            item = self.available_list.item(idx)
            item.widget.prefix = prefix

        for idx in range(self.installed_list.count()):
            item = self.installed_list.item(idx)
            item.widget.prefix = prefix

    def export_plugins(self, fpath: str) -> list[str]:
        """Export installed plugins to a file."""
        plugins = []
        if self.installed_list.count():
            for idx in range(self.installed_list.count()):
                item = self.installed_list.item(idx)
                if item:
                    name = item.widget.name
                    version = item.widget._version  # Make public attr?
                    plugins.append(f'{name}=={version}\n')

        with open(fpath, 'w') as f:
            f.writelines(plugins)

        return plugins

    def import_plugins(self, fpath: str) -> None:
        """Install plugins from file."""
        with open(fpath) as f:
            plugins = f.read().split('\n')

        log.info(plugins)

        plugins = [p for p in plugins if p]
        self._install_packages(plugins)

    def register_task_status(
        self,
        status: Status,
        description: str,
        cancel_callback: Callable | None = None,
    ) -> uuid.UUID:
        """Register a task status for the plugin manager."""
        raise NotImplementedError

    def update_task_status(
        self, task_status_id: uuid.UUID, status: Status, description: str = ''
    ) -> bool:
        """Update task status for the plugin manager."""
        raise NotImplementedError

    def query_status(self) -> tuple[Status, str]:
        """
        Return the current status of plugins installations.

        Returns
        -------
        A tuple containing the current status (`Status`) and a description.

        """
        raise NotImplementedError

    # endregion - Public methods<|MERGE_RESOLUTION|>--- conflicted
+++ resolved
@@ -1814,13 +1814,8 @@
 
         if len(text.strip()) == 0:
             self.installed_list.filter('')
-<<<<<<< HEAD
-            self.available_list.hideAll()
+            self.available_widget.setCurrentWidget(self.available_message)
             self._plugin_queue = []
-=======
-            self.available_widget.setCurrentWidget(self.available_message)
-            self._plugin_queue = None
->>>>>>> 34be4bf1
             self._add_items_timer.stop()
             self._plugins_found = 0
         else:
