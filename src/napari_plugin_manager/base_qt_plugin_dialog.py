--- conflicted
+++ resolved
@@ -1766,20 +1766,12 @@
             self._update_theme(None)
             self._first_open = False
 
-<<<<<<< HEAD
-    def hideEvent(self, event):
+    def hideEvent(self, event: QHideEvent) -> None:
         if len(self.modified_set):
             # At least one plugin was installed, uninstalled or updated so
             # clear modified packages (to show warning only once) and
             # show restart warning
             self.modified_set = set()
-=======
-    def hideEvent(self, event: QHideEvent) -> None:
-        if (
-            hasattr(self, '_installed_on_show')
-            and self._installed_on_show != self.already_installed
-        ):
->>>>>>> b3908f69
             RestartWarningDialog(self).exec_()
         self.packages_search.clear()
         self.toggle_status(False)
