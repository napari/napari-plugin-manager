import importlib.metadata
import os
import sys
<<<<<<< HEAD
from collections.abc import Generator
from unittest.mock import call, patch
=======
from typing import Generator, Optional, Tuple
from unittest.mock import MagicMock, call, patch
>>>>>>> a4874982

import napari.plugins
import npe2
import pytest
import qtpy
from napari.plugins._tests.test_npe2 import mock_pm  # noqa
from napari.utils.translations import trans
from qtpy.QtCore import QMimeData, QPointF, Qt, QTimer, QUrl
from qtpy.QtGui import QDropEvent
from qtpy.QtWidgets import (
    QApplication,
    QMessageBox,
)

if qtpy.API_NAME == 'PySide2' and sys.version_info[:2] > (3, 10):
    pytest.skip(
        "Known PySide2 x Python incompatibility: "
        "... object cannot be interpreted as an integer",
        allow_module_level=True,
    )

from napari_plugin_manager import base_qt_plugin_dialog, qt_plugin_dialog
from napari_plugin_manager.base_qt_package_installer import (
    InstallerActions,
    InstallerTools,
)

N_MOCKED_PLUGINS = 2


def _iter_napari_pypi_plugin_info(
    conda_forge: bool = True,
) -> Generator[
    tuple[npe2.PackageMetadata | None, bool], None, None
]:  # pragma: no cover  (this function is used in thread and codecov has a problem with the collection of coverage in such cases)
    """Mock the pypi method to collect available plugins.

    This will mock napari.plugins.pypi.iter_napari_plugin_info` for pypi.

    It will return two fake plugins that will populate the available plugins
    list (the bottom one).
    """
    # This mock `base_data`` will be the same for both fake plugins.
    packages = ['pyzenhub', 'requests', 'my-plugin', 'my-test-old-plugin-1']
    base_data = {
        "metadata_version": "1.0",
        "version": "0.1.0",
        "summary": "some test package",
        "home_page": "http://napari.org",
        "author": "test author",
        "license": "UNKNOWN",
    }
    for i in range(len(packages)):
        yield npe2.PackageMetadata(name=f"{packages[i]}", **base_data), bool(
            i
        ), {
            "home_page": 'www.mywebsite.com',
            "pypi_versions": ['2.31.0'],
            "conda_versions": ['2.32.1'],
            'display_name': packages[i].upper(),
        }


class PluginsMock:
    def __init__(self):
        self.plugins = {
            'requests': True,
            'pyzenhub': True,
            'my-plugin': True,
        }


class OldPluginsMock:
    def __init__(self):
        self.plugins = [
            ('my-test-old-plugin-1', False, 'my-test-old-plugin-1')
        ]
        self.enabled = [True]


@pytest.fixture
def old_plugins(qtbot):
    return OldPluginsMock()


@pytest.fixture
def plugins(qtbot):
    return PluginsMock()


@pytest.fixture(params=[True, False], ids=["constructor", "no-constructor"])
def plugin_dialog(
    request,
    qtbot,
    monkeypatch,
    mock_pm,  # noqa
    plugins,
    old_plugins,
):
    """Fixture that provides a plugin dialog for a normal napari install."""
    from napari.settings import get_settings

    original_setting = get_settings().plugins.use_npe2_adaptor
    get_settings().plugins.use_npe2_adaptor = False

    class PluginManagerMock:
        def instance(self):
            return PluginManagerInstanceMock(plugins)

    class PluginManagerInstanceMock:
        def __init__(self, plugins):
            self.plugins = plugins.plugins

        def __iter__(self):
            yield from self.plugins

        def iter_manifests(self):
            yield from [mock_pm.get_manifest('my-plugin')]

        def is_disabled(self, name):
            return False

        def discover(self, include_npe1=False):
            return ['plugin']

        def enable(self, plugin):
            self.plugins[plugin] = True
            return

        def disable(self, plugin):
            self.plugins[plugin] = False
            return

    def mock_metadata(name):
        meta = {
            'version': '0.1.0',
            'summary': '',
            'Home-page': '',
            'author': '',
            'license': '',
        }
        return meta

    class OldPluginManagerMock:
        def __init__(self):
            self.plugins = old_plugins.plugins
            self.enabled = old_plugins.enabled

        def iter_available(self):
            return self.plugins

        def discover(self):
            return None

        def is_blocked(self, plugin):
            return self.plugins[0][1]

        def set_blocked(self, plugin, blocked):
            self.enabled[0] = not blocked
            return

    monkeypatch.setattr(
        qt_plugin_dialog,
        "iter_napari_plugin_info",
        _iter_napari_pypi_plugin_info,
    )

    # This is patching `napari.utils.misc.running_as_constructor_app` function
    # to mock a normal napari install.
    monkeypatch.setattr(
        qt_plugin_dialog, "running_as_constructor_app", lambda: request.param
    )
    monkeypatch.setattr(
        napari.plugins, 'plugin_manager', OldPluginManagerMock()
    )

    monkeypatch.setattr(importlib.metadata, 'metadata', mock_metadata)

    monkeypatch.setattr(npe2, 'PluginManager', PluginManagerMock())

    widget = qt_plugin_dialog.QtPluginDialog()
    monkeypatch.setattr(
        widget, '_is_main_app_conda_package', lambda: request.param
    )
    # monkeypatch.setattr(widget, '_tag_outdated_plugins', lambda: None)
    widget.show()
    qtbot.waitUntil(widget.isVisible, timeout=300)

    assert widget.available_list.count_visible() == 0
    assert widget.available_list.count() == 0
    qtbot.add_widget(widget)
    yield widget
    widget.hide()
    widget._add_items_timer.stop()
    assert not widget._add_items_timer.isActive()
    get_settings().plugins.use_npe2_adaptor = original_setting


def test_filter_not_available_plugins(request, plugin_dialog, qtbot):
    """
    Check that the plugins listed under available plugins are
    enabled and disabled accordingly.
    """
    if "no-constructor" in request.node.name:
        pytest.skip(
            reason="This test is only relevant for constructor-based installs"
        )
    plugin_dialog.search("e")
    qtbot.wait(500)
    item = plugin_dialog.available_list.item(0)
    widget = plugin_dialog.available_list.itemWidget(item)
    if widget:
        assert not widget.action_button.isEnabled()
        assert widget.warning_tooltip.isVisible()

    item = plugin_dialog.available_list.item(1)
    widget = plugin_dialog.available_list.itemWidget(item)
    assert widget.action_button.isEnabled()
    assert not widget.warning_tooltip.isVisible()


def test_filter_available_plugins(plugin_dialog, qtbot):
    """
    Test the dialog is correctly filtering plugins in the available plugins
    list (the bottom one).
    """
    plugin_dialog.search("")
    qtbot.wait(500)
    assert plugin_dialog.available_list.count() == 0
    assert plugin_dialog.available_list.count_visible() == 0

    plugin_dialog.search("no-match@123")
    qtbot.wait(500)
    assert plugin_dialog.available_list.count_visible() == 0

    plugin_dialog.search("")
    plugin_dialog.search("requests")
    qtbot.wait(500)
    assert plugin_dialog.available_list.count_visible() == 1


def test_filter_installed_plugins(plugin_dialog, qtbot):
    """
    Test the dialog is correctly filtering plugins in the installed plugins
    list (the top one).
    """
    plugin_dialog.search("")
    qtbot.wait(500)
    assert plugin_dialog.installed_list.count_visible() == 2

    plugin_dialog.search("no-match@123")
    qtbot.wait(500)
    assert plugin_dialog.installed_list.count_visible() == 0


def test_visible_widgets(request, plugin_dialog):
    """
    Test that the direct entry button and textbox are visible
    """
    if "constructor" in request.node.name:
        pytest.skip(
            reason="Tested functionality not available in constructor-based installs"
        )
    assert plugin_dialog.direct_entry_edit.isVisible()
    assert plugin_dialog.direct_entry_btn.isVisible()


def test_version_dropdown(plugin_dialog, qtbot):
    """
    Test that when the source drop down is changed, it displays the other versions properly.
    """
    plugin_dialog.search("requests")
    qtbot.wait(500)
    widget = plugin_dialog.available_list.item(0).widget
    count = widget.version_choice_dropdown.count()
    if count == 2:
        assert widget.version_choice_dropdown.currentText() == "2.31.0"
        # switch from PyPI source to conda one.
        widget.source_choice_dropdown.setCurrentIndex(1)
        assert widget.version_choice_dropdown.currentText() == "2.32.1"


def test_plugin_list_count_items(plugin_dialog):
    assert plugin_dialog.installed_list.count_visible() == 2


def test_plugin_list_handle_action(plugin_dialog, qtbot):
    item = plugin_dialog.installed_list.item(0)
    with patch.object(qt_plugin_dialog.PluginListItem, "set_busy") as mock:
        plugin_dialog.installed_list.handle_action(
            item,
            'my-test-old-plugin-1',
            InstallerActions.UPGRADE,
        )
        mock.assert_called_with(
            trans._("updating..."), InstallerActions.UPGRADE
        )

    plugin_dialog.search("requests")
    qtbot.wait(500)
    item = plugin_dialog.available_list.item(0)
    if item is not None:
        with patch.object(qt_plugin_dialog.PluginListItem, "set_busy") as mock:

            plugin_dialog.available_list.handle_action(
                item,
                'my-test-old-plugin-1',
                InstallerActions.INSTALL,
                version='3',
            )
            mock.assert_called_once_with(
                trans._("installing..."), InstallerActions.INSTALL
            )

            plugin_dialog.available_list.handle_action(
                item,
                'my-test-old-plugin-1',
                InstallerActions.CANCEL,
                version='3',
            )
            assert mock.call_count >= 2
            assert mock.call_args_list[1] == call(
                "cancelling...", InstallerActions.CANCEL
            )

    qtbot.waitUntil(lambda: not plugin_dialog.worker.is_running)


def test_plugin_install_restart_warning(plugin_dialog, monkeypatch):
    dialog_mock = MagicMock()
    monkeypatch.setattr(
        base_qt_plugin_dialog, 'RestartWarningDialog', dialog_mock
    )
    plugin_dialog.exec_()
    plugin_dialog.already_installed.add('brand-new-plugin')
    plugin_dialog.hide()
    dialog_mock.assert_called_once()


def test_plugin_uninstall_restart_warning(plugin_dialog, monkeypatch):
    dialog_mock = MagicMock()
    monkeypatch.setattr(
        base_qt_plugin_dialog, 'RestartWarningDialog', dialog_mock
    )
    plugin_dialog.exec_()
    plugin_dialog.already_installed.remove('my-plugin')
    plugin_dialog.hide()
    dialog_mock.assert_called_once()


def test_on_enabled_checkbox(plugin_dialog, qtbot, plugins, old_plugins):
    # checks npe2 lines
    item = plugin_dialog.installed_list.item(0)
    widget = plugin_dialog.installed_list.itemWidget(item)

    assert plugins.plugins['my-plugin'] is True
    with qtbot.waitSignal(widget.enabled_checkbox.stateChanged, timeout=500):
        widget.enabled_checkbox.setChecked(False)
    assert plugins.plugins['my-plugin'] is False

    # checks npe1 lines
    item = plugin_dialog.installed_list.item(1)
    widget = plugin_dialog.installed_list.itemWidget(item)

    assert old_plugins.enabled[0] is True
    with qtbot.waitSignal(widget.enabled_checkbox.stateChanged, timeout=500):
        widget.enabled_checkbox.setChecked(False)
    assert old_plugins.enabled[0] is False


def test_add_items_outdated_and_update(plugin_dialog, qtbot):
    """
    Test that a plugin is tagged as outdated (a newer version is available), the update button becomes visible.

    Also check that after doing an update the update button gets hidden.
    """

    # The plugin is being added to the available plugins list.  When the dialog is being built
    # this one will be listed as available, and it will be found as already installed.
    # Then, it will check if the installed version is a lower version than the one available.
    # In this case, my-plugin is installed with version 0.1.0, so the one we are trying to install
    # is newer, so the update button should pop up.
    new_plugin = (
        npe2.PackageMetadata(name="my-plugin", version="0.4.0"),
        True,
        {
            "home_page": 'www.mywebsite.com',
            "pypi_versions": ['0.4.0', '0.1.0'],
            "conda_versions": ['0.4.0', '0.1.0'],
        },
    )
    plugin_dialog._plugin_data_map["my-plugin"] = new_plugin
    plugin_dialog._plugin_queue = [new_plugin]
    plugin_dialog._add_items()
    item = plugin_dialog.installed_list.item(0)
    widget = plugin_dialog.installed_list.itemWidget(item)
    initial_version = "0.1.0"
    mod_initial_version = initial_version.replace('.', '․')  # noqa: RUF001
    assert widget.update_btn.isVisible()
    assert widget.version.text() == mod_initial_version
    assert widget.version.toolTip() == initial_version

    # Trigger process finished handler to simulated that an update was done
    plugin_dialog._on_process_finished(
        {
            'exit_code': 1,
            'exit_status': 0,
            'action': InstallerActions.UPGRADE,
            'pkgs': ['my-plugin==0.4.0'],
        }
    )
    updated_version = "0.4.0"
    mod_updated_version = updated_version.replace('.', '․')  # noqa: RUF001
    assert not widget.update_btn.isVisible()
    assert widget.version.text() == mod_updated_version
    assert widget.version.toolTip() == updated_version


def test_refresh(qtbot, plugin_dialog):
    with qtbot.waitSignal(plugin_dialog.finished, timeout=500):
        plugin_dialog.refresh(clear_cache=False)

    with qtbot.waitSignal(plugin_dialog.finished, timeout=500):
        plugin_dialog.refresh(clear_cache=True)

    with qtbot.waitSignal(plugin_dialog.finished, timeout=500):
        plugin_dialog._refresh_and_clear_cache()


def test_toggle_status(plugin_dialog):
    plugin_dialog.toggle_status(True)
    assert plugin_dialog.stdout_text.isVisible()
    plugin_dialog.toggle_status(False)
    assert not plugin_dialog.stdout_text.isVisible()


def test_exec(plugin_dialog):
    plugin_dialog.exec_()


def test_search_in_available(plugin_dialog):
    idxs = plugin_dialog._search_in_available("test")
    if idxs:
        assert idxs == [0, 1, 2, 3]

    idxs = plugin_dialog._search_in_available("*&%$")
    assert idxs == []


def test_drop_event(plugin_dialog, tmp_path):
    path_1 = tmp_path / "example-1.txt"
    path_2 = tmp_path / "example-2.txt"
    url_prefix = 'file:///' if os.name == 'nt' else 'file://'
    data = QMimeData()
    data.setUrls(
        [QUrl(f'{url_prefix}{path_1}'), QUrl(f'{url_prefix}{path_2}')]
    )
    event = QDropEvent(
        QPointF(5.0, 5.0), Qt.CopyAction, data, Qt.LeftButton, Qt.NoModifier
    )
    plugin_dialog.dropEvent(event)
    assert plugin_dialog.direct_entry_edit.text() == str(path_1)


def test_installs(qtbot, tmp_virtualenv, plugin_dialog, request):
    if "[constructor]" in request.node.name:
        pytest.skip(
            reason="This test is only relevant for non-constructor-based installs"
        )

    plugin_dialog.set_prefix(str(tmp_virtualenv))
    plugin_dialog.search('requests')
    qtbot.wait(500)
    item = plugin_dialog.available_list.item(0)
    widget = plugin_dialog.available_list.itemWidget(item)
    with qtbot.waitSignal(
        plugin_dialog.installer.processFinished, timeout=60_000
    ) as blocker:
        widget.action_button.click()

    process_finished_data = blocker.args[0]
    assert process_finished_data['action'] == InstallerActions.INSTALL
    assert process_finished_data['pkgs'][0].startswith("requests")
    qtbot.wait(5000)


@pytest.mark.parametrize(
    "message_return",
    [QMessageBox.StandardButton.Cancel, QMessageBox.StandardButton.Ok],
)
def test_install_pypi_constructor(
    qtbot, tmp_virtualenv, plugin_dialog, request, message_return, monkeypatch
):
    if "no-constructor" in request.node.name:
        pytest.skip(
            reason="This test is to test pip in constructor-based installs"
        )
    # ensure pip is the installer tool, so that the warning will trigger
    monkeypatch.setattr(
        qt_plugin_dialog.PluginListItem,
        'get_installer_tool',
        lambda self: InstallerTools.PIP,
    )
    monkeypatch.setattr(
        qt_plugin_dialog.PluginListItem,
        'get_installer_source',
        lambda self: "PIP",
    )

    plugin_dialog.set_prefix(str(tmp_virtualenv))
    plugin_dialog.search('requests')
    qtbot.wait(500)
    item = plugin_dialog.available_list.item(0)
    widget = plugin_dialog.available_list.itemWidget(item)
    with patch.object(qt_plugin_dialog.QMessageBox, "exec_") as mock:
        mock.return_value = message_return
        if message_return == QMessageBox.StandardButton.Ok:
            with qtbot.waitSignal(
                plugin_dialog.installer.processFinished, timeout=60_000
            ):
                widget.action_button.click()
            qtbot.wait(5000)
        else:
            widget.action_button.click()
        assert mock.called


def test_cancel(qtbot, tmp_virtualenv, plugin_dialog, request):
    if "[constructor]" in request.node.name:
        pytest.skip(
            reason="This test is only relevant for non-constructor-based installs"
        )

    plugin_dialog.set_prefix(str(tmp_virtualenv))
    plugin_dialog.search('requests')
    qtbot.wait(500)
    item = plugin_dialog.available_list.item(0)
    widget = plugin_dialog.available_list.itemWidget(item)
    with qtbot.waitSignal(
        plugin_dialog.installer.processFinished, timeout=60_000
    ) as blocker:
        widget.action_button.click()
        widget.cancel_btn.click()

    process_finished_data = blocker.args[0]
    assert process_finished_data['action'] == InstallerActions.CANCEL
    assert process_finished_data['pkgs'][0].startswith("requests")
    assert plugin_dialog.available_list.count() == 1
    assert plugin_dialog.installed_list.count() == 2


def test_cancel_all(qtbot, tmp_virtualenv, plugin_dialog, request):
    if "[constructor]" in request.node.name:
        pytest.skip(
            reason="This test is only relevant for non-constructor-based installs"
        )

    plugin_dialog.set_prefix(str(tmp_virtualenv))
    plugin_dialog.search('requests')
    qtbot.wait(500)
    item_1 = plugin_dialog.available_list.item(0)
    plugin_dialog.search('pyzenhub')
    qtbot.wait(500)
    item_2 = plugin_dialog.available_list.item(0)
    widget_1 = plugin_dialog.available_list.itemWidget(item_1)
    widget_2 = plugin_dialog.available_list.itemWidget(item_2)
    with qtbot.waitSignal(plugin_dialog.installer.allFinished, timeout=60_000):
        widget_1.action_button.click()
        widget_2.action_button.click()
        plugin_dialog.cancel_all_btn.click()

    plugin_dialog.search('')
    qtbot.wait(500)

    assert plugin_dialog.available_list.count() == 2
    assert plugin_dialog.installed_list.count() == 2


def test_direct_entry_installs(qtbot, tmp_virtualenv, plugin_dialog, request):
    if "[constructor]" in request.node.name:
        pytest.skip(
            reason="The tested functionality is not available in constructor-based installs"
        )

    plugin_dialog.set_prefix(str(tmp_virtualenv))
    with qtbot.waitSignal(
        plugin_dialog.installer.processFinished, timeout=60_000
    ) as blocker:
        plugin_dialog.direct_entry_edit.setText('requests')
        plugin_dialog.direct_entry_btn.click()

    process_finished_data = blocker.args[0]
    assert process_finished_data['action'] == InstallerActions.INSTALL
    assert process_finished_data['pkgs'][0].startswith("requests")
    qtbot.wait(5000)


@pytest.mark.skipif(
    sys.platform.startswith('linux'), reason="Test fails on linux randomly"
)
def test_shortcut_close(plugin_dialog, qtbot):
    qtbot.keyClicks(
        plugin_dialog, 'W', modifier=Qt.KeyboardModifier.ControlModifier
    )
    qtbot.wait(500)
    assert not plugin_dialog.isVisible()


@pytest.mark.skipif(
    sys.platform.startswith('linux'), reason="Test fails on linux randomly"
)
def test_shortcut_quit(plugin_dialog, qtbot):
    qtbot.keyClicks(
        plugin_dialog, 'Q', modifier=Qt.KeyboardModifier.ControlModifier
    )
    qtbot.wait(500)
    assert not plugin_dialog.isVisible()


@pytest.mark.skipif(
    not sys.platform.startswith('linux'), reason="Test works only on linux"
)
def test_export_plugins_button(plugin_dialog):
    def _timer():
        dialog = QApplication.activeModalWidget()
        dialog.reject()

    timer = QTimer()
    timer.setSingleShot(True)
    timer.timeout.connect(_timer)
    timer.start(4_000)
    plugin_dialog.export_button.click()


def test_export_plugins(plugin_dialog, tmp_path):
    plugins_file = 'plugins.txt'
    plugin_dialog.export_plugins(str(tmp_path / plugins_file))
    assert (tmp_path / plugins_file).exists()


@pytest.mark.skipif(
    not sys.platform.startswith('linux'), reason="Test works only on linux"
)
def test_import_plugins_button(plugin_dialog):
    def _timer():
        dialog = QApplication.activeModalWidget()
        dialog.reject()

    timer = QTimer()
    timer.setSingleShot(True)
    timer.timeout.connect(_timer)
    timer.start(4_000)
    plugin_dialog.import_button.click()


def test_import_plugins(plugin_dialog, tmp_path, qtbot):
    path = tmp_path / 'plugins.txt'
    path.write_text('requests\npyzenhub\n')
    with qtbot.waitSignal(plugin_dialog.installer.allFinished, timeout=60_000):
        plugin_dialog.import_plugins(str(path))<|MERGE_RESOLUTION|>--- conflicted
+++ resolved
@@ -1,13 +1,8 @@
 import importlib.metadata
 import os
 import sys
-<<<<<<< HEAD
 from collections.abc import Generator
-from unittest.mock import call, patch
-=======
-from typing import Generator, Optional, Tuple
 from unittest.mock import MagicMock, call, patch
->>>>>>> a4874982
 
 import napari.plugins
 import npe2
