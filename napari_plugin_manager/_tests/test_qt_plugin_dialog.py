import importlib.metadata
import os
import sys
from typing import Generator, Optional, Tuple
from unittest.mock import patch

import napari.plugins
import npe2
import pytest
import qtpy
from napari.plugins._tests.test_npe2 import mock_pm  # noqa
from napari.utils.translations import trans
from qtpy.QtCore import QMimeData, QPointF, Qt, QUrl
from qtpy.QtGui import QDropEvent

if qtpy.API_NAME == 'PySide2' and sys.version_info[:2] > (3, 10):
    pytest.skip(
        "Known PySide2 x Python incompatibility: "
        "... object cannot be interpreted as an integer",
        allow_module_level=True,
    )

from napari_plugin_manager import qt_plugin_dialog
from napari_plugin_manager.qt_package_installer import InstallerActions

N_MOCKED_PLUGINS = 2


def _iter_napari_pypi_plugin_info(
    conda_forge: bool = True,
) -> Generator[
    Tuple[Optional[npe2.PackageMetadata], bool], None, None
]:  # pragma: no cover  (this function is used in thread and codecov has a problem with the collection of coverage in such cases)
    """Mock the pypi method to collect available plugins.

    This will mock napari.plugins.pypi.iter_napari_plugin_info` for pypi.

    It will return two fake plugins that will populate the available plugins
    list (the bottom one).
    """
    # This mock `base_data`` will be the same for both fake plugins.
    packages = ['pyzenhub', 'requests', 'my-plugin', 'my-test-old-plugin-1']
    base_data = {
        "metadata_version": "1.0",
        "version": "0.1.0",
        "summary": "some test package",
        "home_page": "http://napari.org",
        "author": "test author",
        "license": "UNKNOWN",
    }
    for i in range(len(packages)):
        yield npe2.PackageMetadata(name=f"{packages[i]}", **base_data), bool(
            i
        ), {
            "home_page": 'www.mywebsite.com',
            "pypi_versions": ['2.31.0'],
            "conda_versions": ['2.32.1'],
            'display_name': packages[i].upper(),
        }


class PluginsMock:
    def __init__(self):
        self.plugins = {
            'requests': True,
            'pyzenhub': True,
            'my-plugin': True,
        }


class OldPluginsMock:
    def __init__(self):
        self.plugins = [
            ('my-test-old-plugin-1', False, 'my-test-old-plugin-1')
        ]
        self.enabled = [True]


@pytest.fixture
def old_plugins(qtbot):
    return OldPluginsMock()


@pytest.fixture
def plugins(qtbot):
    return PluginsMock()


class WarnPopupMock:
    def __init__(self, text):
        self._is_visible = False

    def show(self):
        self._is_visible = True

    def exec_(self):
        self._is_visible = True

    def move(self, pos):
        return False

    def isVisible(self):
        return self._is_visible

    def close(self):
        self._is_visible = False

    def width(self):
        return 100


@pytest.fixture(params=[True, False], ids=["constructor", "no-constructor"])
def plugin_dialog(
    request,
    qtbot,
    monkeypatch,
    mock_pm,  # noqa
    plugins,
    old_plugins,
):
    """Fixture that provides a plugin dialog for a normal napari install."""

    class PluginManagerMock:
        def instance(self):
            return PluginManagerInstanceMock(plugins)

    class PluginManagerInstanceMock:
        def __init__(self, plugins):
            self.plugins = plugins.plugins

        def __iter__(self):
            yield from self.plugins

        def iter_manifests(self):
            yield from [mock_pm.get_manifest('my-plugin')]

        def is_disabled(self, name):
            return False

        def discover(self):
            return ['plugin']

        def enable(self, plugin):
            self.plugins[plugin] = True
            return

        def disable(self, plugin):
            self.plugins[plugin] = False
            return

    def mock_metadata(name):
        meta = {
            'version': '0.1.0',
            'summary': '',
            'Home-page': '',
            'author': '',
            'license': '',
        }
        return meta

    class OldPluginManagerMock:
        def __init__(self):
            self.plugins = old_plugins.plugins
            self.enabled = old_plugins.enabled

        def iter_available(self):
            return self.plugins

        def discover(self):
            return None

        def is_blocked(self, plugin):
            return self.plugins[0][1]

        def set_blocked(self, plugin, blocked):
            self.enabled[0] = not blocked
            return

    monkeypatch.setattr(
        qt_plugin_dialog,
        "iter_napari_plugin_info",
        _iter_napari_pypi_plugin_info,
    )
    monkeypatch.setattr(qt_plugin_dialog, 'WarnPopup', WarnPopupMock)

    # This is patching `napari.utils.misc.running_as_constructor_app` function
    # to mock a normal napari install.
    monkeypatch.setattr(
        qt_plugin_dialog, "running_as_constructor_app", lambda: request.param
    )
    monkeypatch.setattr(
        qt_plugin_dialog, "IS_NAPARI_CONDA_INSTALLED", request.param
    )
    monkeypatch.setattr(qt_plugin_dialog, "ON_BUNDLE", request.param)
    monkeypatch.setattr(
        napari.plugins, 'plugin_manager', OldPluginManagerMock()
    )

    monkeypatch.setattr(importlib.metadata, 'metadata', mock_metadata)

    monkeypatch.setattr(npe2, 'PluginManager', PluginManagerMock())

    widget = qt_plugin_dialog.QtPluginDialog()
    # monkeypatch.setattr(widget, '_tag_outdated_plugins', lambda: None)
    widget.show()
    qtbot.waitUntil(widget.isVisible, timeout=300)

    assert widget.available_list.count_visible() == 0
    assert widget.available_list.count() == 0
    qtbot.add_widget(widget)
    yield widget
    widget.hide()
    widget._add_items_timer.stop()
    assert not widget._add_items_timer.isActive()


def test_filter_not_available_plugins(request, plugin_dialog, qtbot):
    """
    Check that the plugins listed under available plugins are
    enabled and disabled accordingly.
    """
    if "no-constructor" in request.node.name:
        pytest.skip(
            reason="This test is only relevant for constructor-based installs"
        )
    plugin_dialog.search("e")
    qtbot.wait(500)
    item = plugin_dialog.available_list.item(0)
    widget = plugin_dialog.available_list.itemWidget(item)
    if widget:
        assert not widget.action_button.isEnabled()
        assert widget.warning_tooltip.isVisible()

    item = plugin_dialog.available_list.item(1)
    widget = plugin_dialog.available_list.itemWidget(item)
    assert widget.action_button.isEnabled()
    assert not widget.warning_tooltip.isVisible()


def test_filter_available_plugins(plugin_dialog, qtbot):
    """
    Test the dialog is correctly filtering plugins in the available plugins
    list (the bottom one).
    """
    plugin_dialog.search("")
    qtbot.wait(500)
    assert plugin_dialog.available_list.count() == 0
    assert plugin_dialog.available_list.count_visible() == 0

    plugin_dialog.search("no-match@123")
    qtbot.wait(500)
    assert plugin_dialog.available_list.count_visible() == 0

    plugin_dialog.search("")
    plugin_dialog.search("requests")
    qtbot.wait(500)
    assert plugin_dialog.available_list.count_visible() == 1


def test_filter_installed_plugins(plugin_dialog, qtbot):
    """
    Test the dialog is correctly filtering plugins in the installed plugins
    list (the top one).
    """
    plugin_dialog.search("")
    qtbot.wait(500)
    assert plugin_dialog.installed_list.count_visible() == 2

    plugin_dialog.search("no-match@123")
    qtbot.wait(500)
    assert plugin_dialog.installed_list.count_visible() == 0


def test_visible_widgets(request, plugin_dialog):
    """
    Test that the direct entry button and textbox are visible
    """
    if "no-constructor" not in request.node.name:
        pytest.skip(
            reason="Tested functionality not available in constructor-based installs"
        )
    assert plugin_dialog.direct_entry_edit.isVisible()
    assert plugin_dialog.direct_entry_btn.isVisible()


def test_version_dropdown(plugin_dialog, qtbot):
    """
    Test that when the source drop down is changed, it displays the other versions properly.
    """
    plugin_dialog.search("requests")
    qtbot.wait(500)
    widget = plugin_dialog.available_list.item(0).widget
    count = widget.version_choice_dropdown.count()
    if count == 2:
        assert widget.version_choice_dropdown.currentText() == "2.31.0"
        # switch from PyPI source to conda one.
        widget.source_choice_dropdown.setCurrentIndex(1)
        assert widget.version_choice_dropdown.currentText() == "2.32.1"


def test_plugin_list_count_items(plugin_dialog):
    assert plugin_dialog.installed_list.count_visible() == 2


def test_plugin_list_handle_action(plugin_dialog, qtbot):
    item = plugin_dialog.installed_list.item(0)
    with patch.object(qt_plugin_dialog.PluginListItem, "set_busy") as mock:
        plugin_dialog.installed_list.handle_action(
            item,
            'my-test-old-plugin-1',
            InstallerActions.UPGRADE,
        )
        mock.assert_called_with(
            trans._("updating..."), InstallerActions.UPGRADE
        )

    with patch.object(qt_plugin_dialog.WarnPopup, "exec_") as mock:
        plugin_dialog.installed_list.handle_action(
            item,
            'my-test-old-plugin-1',
            InstallerActions.UNINSTALL,
        )
        assert mock.called

    plugin_dialog.search("requests")
    qtbot.wait(500)
    item = plugin_dialog.available_list.item(0)
    if item is not None:
        with patch.object(qt_plugin_dialog.PluginListItem, "set_busy") as mock:

            plugin_dialog.available_list.handle_action(
                item,
                'my-test-old-plugin-1',
                InstallerActions.INSTALL,
                version='3',
            )
            mock.assert_called_with(
                trans._("installing..."), InstallerActions.INSTALL
            )

            plugin_dialog.available_list.handle_action(
                item,
                'my-test-old-plugin-1',
                InstallerActions.CANCEL,
                version='3',
            )
            mock.assert_called_with("", InstallerActions.CANCEL)

    qtbot.waitUntil(lambda: not plugin_dialog.worker.is_running)


def test_on_enabled_checkbox(plugin_dialog, qtbot, plugins, old_plugins):
    # checks npe2 lines
    item = plugin_dialog.installed_list.item(0)
    widget = plugin_dialog.installed_list.itemWidget(item)

    assert plugins.plugins['my-plugin'] is True
    with qtbot.waitSignal(widget.enabled_checkbox.stateChanged, timeout=500):
        widget.enabled_checkbox.setChecked(False)
    assert plugins.plugins['my-plugin'] is False

    # checks npe1 lines
    item = plugin_dialog.installed_list.item(1)
    widget = plugin_dialog.installed_list.itemWidget(item)

    assert old_plugins.enabled[0] is True
    with qtbot.waitSignal(widget.enabled_checkbox.stateChanged, timeout=500):
        widget.enabled_checkbox.setChecked(False)
    assert old_plugins.enabled[0] is False


def test_add_items_outdated_and_update(plugin_dialog, qtbot):
    """
    Test that a plugin is tagged as outdated (a newer version is available), the update button becomes visible.

    Also check that after doing an update the update button gets hidden.
    """

    # The plugin is being added to the available plugins list.  When the dialog is being built
    # this one will be listed as available, and it will be found as already installed.
    # Then, it will check if the installed version is a lower version than the one available.
    # In this case, my-plugin is installed with version 0.1.0, so the one we are trying to install
    # is newer, so the update button should pop up.
    new_plugin = (
        npe2.PackageMetadata(name="my-plugin", version="0.4.0"),
        True,
        {
            "home_page": 'www.mywebsite.com',
            "pypi_versions": ['0.4.0', '0.1.0'],
            "conda_versions": ['0.4.0', '0.1.0'],
        },
    )
    plugin_dialog._plugin_data_map["my-plugin"] = new_plugin
    plugin_dialog._plugin_queue = [new_plugin]
    plugin_dialog._add_items()
    item = plugin_dialog.installed_list.item(0)
    widget = plugin_dialog.installed_list.itemWidget(item)
    initial_version = "0.1.0"
    mod_initial_version = initial_version.replace('.', '․')  # noqa: RUF001
    assert widget.update_btn.isVisible()
    assert widget.version.text() == mod_initial_version
    assert widget.version.toolTip() == initial_version

    # Trigger process finished handler to simulated that an update was done
    plugin_dialog._on_process_finished(
        {
            'exit_code': 1,
            'exit_status': 0,
            'action': InstallerActions.UPGRADE,
            'pkgs': ['my-plugin==0.4.0'],
        }
    )
    updated_version = "0.4.0"
    mod_updated_version = updated_version.replace('.', '․')  # noqa: RUF001
    assert not widget.update_btn.isVisible()
    assert widget.version.text() == mod_updated_version
    assert widget.version.toolTip() == updated_version


def test_refresh(qtbot, plugin_dialog):
    with qtbot.waitSignal(plugin_dialog.finished, timeout=500):
        plugin_dialog.refresh(clear_cache=False)

    with qtbot.waitSignal(plugin_dialog.finished, timeout=500):
        plugin_dialog.refresh(clear_cache=True)

    with qtbot.waitSignal(plugin_dialog.finished, timeout=500):
        plugin_dialog._refresh_and_clear_cache()


def test_toggle_status(plugin_dialog):
    plugin_dialog.toggle_status(True)
    assert plugin_dialog.stdout_text.isVisible()
    plugin_dialog.toggle_status(False)
    assert not plugin_dialog.stdout_text.isVisible()


def test_exec(plugin_dialog):
    plugin_dialog.exec_()


def test_search_in_available(plugin_dialog):
    idxs = plugin_dialog._search_in_available("test")
    if idxs:
        assert idxs == [0, 1, 2, 3]

    idxs = plugin_dialog._search_in_available("*&%$")
    assert idxs == []


def test_drop_event(plugin_dialog, tmp_path):
    path_1 = tmp_path / "example-1.txt"
    path_2 = tmp_path / "example-2.txt"
    url_prefix = 'file:///' if os.name == 'nt' else 'file://'
    data = QMimeData()
    data.setUrls(
        [QUrl(f'{url_prefix}{path_1}'), QUrl(f'{url_prefix}{path_2}')]
    )
    event = QDropEvent(
        QPointF(5.0, 5.0), Qt.CopyAction, data, Qt.LeftButton, Qt.NoModifier
    )
    plugin_dialog.dropEvent(event)
    assert plugin_dialog.direct_entry_edit.text() == str(path_1)


def test_installs(qtbot, tmp_virtualenv, plugin_dialog, request):
    if "[constructor]" in request.node.name:
        pytest.skip(
            reason="This test is only relevant for constructor-based installs"
        )

    plugin_dialog.set_prefix(str(tmp_virtualenv))
    plugin_dialog.search('requests')
    qtbot.wait(500)
    item = plugin_dialog.available_list.item(0)
    widget = plugin_dialog.available_list.itemWidget(item)
    with qtbot.waitSignal(
        plugin_dialog.installer.processFinished, timeout=60_000
    ) as blocker:
        widget.action_button.click()

    process_finished_data = blocker.args[0]
    assert process_finished_data['action'] == InstallerActions.INSTALL
    assert process_finished_data['pkgs'][0].startswith("requests")
    qtbot.wait(5000)


def test_cancel(qtbot, tmp_virtualenv, plugin_dialog, request):
    if "[constructor]" in request.node.name:
        pytest.skip(
            reason="This test is only relevant for constructor-based installs"
        )

    plugin_dialog.set_prefix(str(tmp_virtualenv))
    plugin_dialog.search('requests')
    qtbot.wait(500)
    item = plugin_dialog.available_list.item(0)
    widget = plugin_dialog.available_list.itemWidget(item)
    with qtbot.waitSignal(
        plugin_dialog.installer.processFinished, timeout=60_000
    ) as blocker:
        widget.action_button.click()
        widget.cancel_btn.click()

    process_finished_data = blocker.args[0]
    assert process_finished_data['action'] == InstallerActions.CANCEL
    assert process_finished_data['pkgs'][0].startswith("requests")
    assert plugin_dialog.available_list.count() == 1
    assert plugin_dialog.installed_list.count() == 2


def test_cancel_all(qtbot, tmp_virtualenv, plugin_dialog, request):
    if "[constructor]" in request.node.name:
        pytest.skip(
            reason="This test is only relevant for constructor-based installs"
        )

    plugin_dialog.set_prefix(str(tmp_virtualenv))
    plugin_dialog.search('requests')
    qtbot.wait(500)
    item_1 = plugin_dialog.available_list.item(0)
    plugin_dialog.search('pyzenhub')
    qtbot.wait(500)
    item_2 = plugin_dialog.available_list.item(0)
    widget_1 = plugin_dialog.available_list.itemWidget(item_1)
    widget_2 = plugin_dialog.available_list.itemWidget(item_2)
    with qtbot.waitSignal(plugin_dialog.installer.allFinished, timeout=60_000):
        widget_1.action_button.click()
        widget_2.action_button.click()
        plugin_dialog.cancel_all_btn.click()

    plugin_dialog.search('')
    qtbot.wait(500)

    assert plugin_dialog.available_list.count() == 2
    assert plugin_dialog.installed_list.count() == 2


def test_direct_entry_installs(qtbot, tmp_virtualenv, plugin_dialog, request):
    if "[constructor]" in request.node.name:
        pytest.skip(
            reason="This test is only relevant for constructor-based installs"
        )

    plugin_dialog.set_prefix(str(tmp_virtualenv))
    with qtbot.waitSignal(
        plugin_dialog.installer.processFinished, timeout=60_000
    ) as blocker:
        plugin_dialog.direct_entry_edit.setText('requests')
        plugin_dialog.direct_entry_btn.click()

    process_finished_data = blocker.args[0]
    assert process_finished_data['action'] == InstallerActions.INSTALL
    assert process_finished_data['pkgs'][0].startswith("requests")
    qtbot.wait(5000)


@pytest.mark.skipif(
    sys.platform.startswith('linux'), reason="Test fails on linux randomly"
)
def test_shortcut_close(plugin_dialog, qtbot):
    qtbot.keyClicks(
        plugin_dialog, 'W', modifier=Qt.KeyboardModifier.ControlModifier
    )
    qtbot.wait(500)
    assert not plugin_dialog.isVisible()


@pytest.mark.skipif(
    sys.platform.startswith('linux'), reason="Test fails on linux randomly"
)
def test_shortcut_quit(plugin_dialog, qtbot):
    qtbot.keyClicks(
        plugin_dialog, 'Q', modifier=Qt.KeyboardModifier.ControlModifier
    )
<<<<<<< HEAD
    qtbot.wait(500)
    assert not plugin_dialog.isVisible()
=======
    qtbot.wait(200)
    assert not plugin_dialog.isVisible()


def test_disclaimer_widget(plugin_dialog, qtbot):
    assert not plugin_dialog.disclaimer_widget.isVisible()
    plugin_dialog._show_disclaimer = True
    plugin_dialog.exec_()
    assert plugin_dialog.disclaimer_widget.isVisible()
>>>>>>> 2dc360b8
<|MERGE_RESOLUTION|>--- conflicted
+++ resolved
@@ -573,11 +573,7 @@
     qtbot.keyClicks(
         plugin_dialog, 'Q', modifier=Qt.KeyboardModifier.ControlModifier
     )
-<<<<<<< HEAD
-    qtbot.wait(500)
-    assert not plugin_dialog.isVisible()
-=======
-    qtbot.wait(200)
+    qtbot.wait(500)
     assert not plugin_dialog.isVisible()
 
 
@@ -585,5 +581,4 @@
     assert not plugin_dialog.disclaimer_widget.isVisible()
     plugin_dialog._show_disclaimer = True
     plugin_dialog.exec_()
-    assert plugin_dialog.disclaimer_widget.isVisible()
->>>>>>> 2dc360b8
+    assert plugin_dialog.disclaimer_widget.isVisible()