import sys
from pathlib import Path

import napari.plugins
import napari.resources
import npe2
from napari._qt.qt_resources import QColoredSVGIcon, get_current_stylesheet
from napari._qt.qthreading import create_worker
from napari._qt.widgets.qt_message_popup import WarnPopup
from napari._qt.widgets.qt_tooltip import QtToolTipLabel
from napari.plugins.utils import normalized_name
from napari.settings import get_settings
from napari.utils.misc import (
    running_as_constructor_app,
)
from napari.utils.notifications import show_info, show_warning
from napari.utils.translations import trans
from qtpy.QtCore import QPoint, QSize
from qtpy.QtGui import (
    QMovie,
)
<<<<<<< HEAD
from qtpy.QtWidgets import (
    QCheckBox,
    QComboBox,
    QDialog,
    QFrame,
    QGridLayout,
    QHBoxLayout,
    QLabel,
    QLineEdit,
    QListWidget,
    QListWidgetItem,
    QMenu,
    QMessageBox,
    QPushButton,
    QSizePolicy,
    QSplitter,
    QTextEdit,
    QToolButton,
    QVBoxLayout,
    QWidget,
)
from superqt import QCollapsible, QElidingLabel
=======
>>>>>>> cccd4d16

from napari_plugin_manager.base_qt_plugin_dialog import (
    BasePluginListItem,
    BaseProjectInfoVersions,
    BaseQPluginList,
    BaseQtPluginDialog,
)
from napari_plugin_manager.npe2api import (
    cache_clear,
    iter_napari_plugin_info,
)
from napari_plugin_manager.qt_package_installer import (
    InstallerActions,
)

# Scaling factor for each list widget item when expanding.
STYLES_PATH = Path(__file__).parent / 'styles.qss'


def _show_message(widget):
    message = trans._(
        'When installing/uninstalling npe2 plugins, '
        'you must restart napari for UI changes to take effect.'
    )
    if widget.isVisible():
        button = widget.action_button
        warn_dialog = WarnPopup(text=message)
        global_point = widget.action_button.mapToGlobal(
            button.rect().topRight()
        )
        global_point = QPoint(
            global_point.x() - button.width(), global_point.y()
        )
        warn_dialog.move(global_point)
        warn_dialog.exec_()


class ProjectInfoVersions(BaseProjectInfoVersions):
    metadata: npe2.PackageMetadata


class PluginListItem(BasePluginListItem):
    """An entry in the plugin dialog.  This will include the package name, summary,
    author, source, version, and buttons to update, install/uninstall, etc."""

    BASE_PACKAGE_NAME = 'napari'

    def _warning_icon(self):
        # TODO: This color should come from the theme but the theme needs
        # to provide the right color. Default warning should be orange, not
        # red. Code example:
        # theme_name = get_settings().appearance.theme
        # napari.utils.theme.get_theme(theme_name, as_dict=False).warning.as_hex()
        return QColoredSVGIcon.from_resources("warning").colored(
            color="#E3B617"
        )

    def _collapsed_icon(self):
        return QColoredSVGIcon.from_resources('right_arrow').colored(
            color='white'
        )

    def _expanded_icon(self):
        return QColoredSVGIcon.from_resources('down_arrow').colored(
            color='white'
        )

    def _warning_tooltip(self):
        return QtToolTipLabel(self)

    def _trans(self, text, **kwargs):
        return trans._(text, **kwargs)

    def _handle_plugin_api_version(self, plugin_api_version):
        if plugin_api_version in (None, 1):
            return

        opacity = 0.4 if plugin_api_version == 'shim' else 1
        text = (
            self._trans('npe1 (adapted)')
            if plugin_api_version == 'shim'
            else 'npe2'
        )
        icon = QColoredSVGIcon.from_resources('logo_silhouette').colored(
            color='#33F0FF', opacity=opacity
        )
        self.set_status(icon.pixmap(20, 20), text)

    def _on_enabled_checkbox(self, state: int):
        """Called with `state` when checkbox is clicked."""
        enabled = bool(state)
        plugin_name = self.plugin_name.text()
        pm2 = npe2.PluginManager.instance()
        if plugin_name in pm2:
            pm2.enable(plugin_name) if state else pm2.disable(plugin_name)
            return

        for (
            npe1_name,
            _,
            distname,
        ) in napari.plugins.plugin_manager.iter_available():
            if distname and (normalized_name(distname) == plugin_name):
                napari.plugins.plugin_manager.set_blocked(
                    npe1_name, not enabled
                )
                return

<<<<<<< HEAD
    def _cancel_requested(self):
        version = self.version_choice_dropdown.currentText()
        tool = self.get_installer_tool()
        self.actionRequested.emit(
            self.item, self.name, InstallerActions.CANCEL, version, tool
        )

    def _action_requested(self):
        version = self.version_choice_dropdown.currentText()
        tool = self.get_installer_tool()
        action = (
            InstallerActions.INSTALL
            if self.action_button.objectName() == 'install_button'
            else InstallerActions.UNINSTALL
        )
        if (
            tool == InstallerTools.PIP
            and action == InstallerActions.INSTALL
            and ON_BUNDLE
        ):
            button_clicked = QMessageBox.warning(
                self,
                trans._('PyPI installation on bundle'),
                trans._(
                    'Installing from PyPI does not take into account existing installed packages, '
                    'so it can break existing installations. '
                    'If this happens the only solution is to reinstall the bundle.\n\n'
                    'Are you sure you want to install from PyPI?'
                ),
                buttons=QMessageBox.StandardButton.Ok
                | QMessageBox.StandardButton.Cancel,
                defaultButton=QMessageBox.StandardButton.Cancel,
            )
            if button_clicked != QMessageBox.StandardButton.Ok:
                return
        self.actionRequested.emit(self.item, self.name, action, version, tool)

    def _update_requested(self):
        version = self.version_choice_dropdown.currentText()
        tool = self.get_installer_tool()
        self.actionRequested.emit(
            self.item, self.name, InstallerActions.UPGRADE, version, tool
        )

    def show_warning(self, message: str = ""):
        """Show warning icon and tooltip."""
        self.warning_tooltip.setVisible(bool(message))
        self.warning_tooltip.setToolTip(message)

    def get_installer_source(self):
        return (
            CONDA
            if self.source_choice_dropdown.currentText() == CONDA
            or is_conda_package(self.name)
            else PYPI
        )

    def get_installer_tool(self):
        return (
            InstallerTools.CONDA
            if self.source_choice_dropdown.currentText() == CONDA
            or is_conda_package(self.name, prefix=self.prefix)
            else InstallerTools.PIP
        )


class QPluginList(QListWidget):

    _SORT_ORDER_PREFIX = '0-'
=======
>>>>>>> cccd4d16

class QPluginList(BaseQPluginList):

    PLUGIN_LIST_ITEM_CLASS = PluginListItem

    def _trans(self, text, **kwargs):
        return trans._(text, **kwargs)

    def _before_handle_action(self, widget, action_name):
        if (
            widget.plugin_api_version != 1
            and action_name == InstallerActions.UNINSTALL
        ):
            _show_message(widget)


class QtPluginDialog(BaseQtPluginDialog):

    PACKAGE_METADATA_CLASS = npe2.PackageMetadata
    PROJECT_INFO_VERSION_CLASS = ProjectInfoVersions
    PLUGIN_LIST_CLASS = QPluginList
    BASE_PACKAGE_NAME = 'napari'

    def _setup_theme_update(self):
        get_settings().appearance.events.theme.connect(self._update_theme)

    def _update_theme(self, event):
        stylesheet = get_current_stylesheet([STYLES_PATH])
        self.setStyleSheet(stylesheet)

    def _add_installed(self, pkg_name=None):
        pm2 = npe2.PluginManager.instance()
        pm2.discover()
        for manifest in pm2.iter_manifests():
            distname = normalized_name(manifest.name or '')
            if distname in self.already_installed or distname == 'napari':
                continue
            enabled = not pm2.is_disabled(manifest.name)
            # if it's an Npe1 adaptor, call it v1
            npev = 'shim' if manifest.npe1_shim else 2
            if distname == pkg_name or pkg_name is None:
                self._add_to_installed(
                    distname, enabled, distname, plugin_api_version=npev
                )

        napari.plugins.plugin_manager.discover()  # since they might not be loaded yet
        for (
            plugin_name,
            _,
            distname,
        ) in napari.plugins.plugin_manager.iter_available():
            # not showing these in the plugin dialog
            if plugin_name in (
                'napari_plugin_engine',
                'napari_plugin_manager',
            ):
                continue
            if normalized_name(distname or '') in self.already_installed:
                continue
            if normalized_name(distname or '') == pkg_name or pkg_name is None:
                self._add_to_installed(
                    distname,
                    not napari.plugins.plugin_manager.is_blocked(plugin_name),
                    normalized_name(distname or ''),
                )
        self._update_plugin_count()

        for i in range(self.installed_list.count()):
            item = self.installed_list.item(i)
            widget = item.widget
            if widget.name == pkg_name:
                self.installed_list.scrollToItem(item)
                self.installed_list.setCurrentItem(item)
                if widget.plugin_api_version != 1:
                    _show_message(widget)
                break

    def _fetch_available_plugins(self, clear_cache: bool = False):
        get_settings()

        if clear_cache:
            cache_clear()

        self.worker = create_worker(iter_napari_plugin_info)
        self.worker.yielded.connect(self._handle_yield)
        self.worker.started.connect(self.working_indicator.show)
        self.worker.finished.connect(self.working_indicator.hide)
        self.worker.finished.connect(self.finished)
        self.worker.finished.connect(self.search)
        self.worker.start()

        pm2 = npe2.PluginManager.instance()
        pm2.discover()

    def _loading_gif(self):
        load_gif = str(Path(napari.resources.__file__).parent / "loading.gif")
        mov = QMovie(load_gif)
        mov.setScaledSize(QSize(18, 18))
<<<<<<< HEAD
        self.working_indicator.setMovie(mov)
        mov.start()

        visibility_direct_entry = not ON_BUNDLE
        self.direct_entry_edit = QLineEdit(self)
        self.direct_entry_edit.installEventFilter(self)
        self.direct_entry_edit.returnPressed.connect(self._install_packages)
        self.direct_entry_edit.setVisible(visibility_direct_entry)
        self.direct_entry_btn = QToolButton(self)
        self.direct_entry_btn.setVisible(visibility_direct_entry)
        self.direct_entry_btn.clicked.connect(self._install_packages)
        self.direct_entry_btn.setText(trans._("Install"))

        self._action_conda = QAction(trans._('Conda'), self)
        self._action_conda.setCheckable(True)
        self._action_conda.triggered.connect(self._update_direct_entry_text)

        self._action_pypi = QAction(trans._('pip'), self)
        self._action_pypi.setCheckable(True)
        self._action_pypi.triggered.connect(self._update_direct_entry_text)

        self._action_group = QActionGroup(self)
        self._action_group.addAction(self._action_pypi)
        self._action_group.addAction(self._action_conda)
        self._action_group.setExclusive(True)

        self._menu = QMenu(self)
        self._menu.addAction(self._action_conda)
        self._menu.addAction(self._action_pypi)

        if IS_NAPARI_CONDA_INSTALLED:
            self.direct_entry_btn.setPopupMode(QToolButton.MenuButtonPopup)
            self._action_conda.setChecked(True)
            self.direct_entry_btn.setMenu(self._menu)

        self.show_status_btn = QPushButton(trans._("Show Status"), self)
        self.show_status_btn.setFixedWidth(100)

        self.cancel_all_btn = QPushButton(trans._("cancel all actions"), self)
        self.cancel_all_btn.setObjectName("remove_button")
        self.cancel_all_btn.setVisible(False)
        self.cancel_all_btn.clicked.connect(self.installer.cancel_all)

        self.close_btn = QPushButton(trans._("Close"), self)
        self.close_btn.clicked.connect(self.accept)
        self.close_btn.setObjectName("close_button")

        buttonBox.addWidget(self.show_status_btn)
        buttonBox.addWidget(self.working_indicator)
        buttonBox.addWidget(self.direct_entry_edit)
        buttonBox.addWidget(self.direct_entry_btn)
        if not visibility_direct_entry:
            buttonBox.addStretch()
        buttonBox.addWidget(self.process_success_indicator)
        buttonBox.addWidget(self.process_error_indicator)
        buttonBox.addSpacing(20)
        buttonBox.addWidget(self.cancel_all_btn)
        buttonBox.addSpacing(20)
        buttonBox.addWidget(self.close_btn)
        buttonBox.setContentsMargins(0, 0, 4, 0)
        vlay_1.addLayout(buttonBox)

        self.show_status_btn.setCheckable(True)
        self.show_status_btn.setChecked(False)
        self.show_status_btn.toggled.connect(self.toggle_status)

        self.v_splitter.setStretchFactor(1, 2)
        self.h_splitter.setStretchFactor(0, 2)

        self.packages_search.setFocus()
        self._update_direct_entry_text()

    def _update_direct_entry_text(self):
        tool = (
            str(InstallerTools.CONDA)
            if self._action_conda.isChecked()
            else str(InstallerTools.PIP)
        )
        self.direct_entry_edit.setPlaceholderText(
            trans._(
                "install with '{tool}' by name/url, or drop file...", tool=tool
            )
        )

    def _update_plugin_count(self):
        """Update count labels for both installed and available plugin lists.
        Displays also amount of visible plugins out of total when filtering.
        """
        installed_count = self.installed_list.count()
        installed_count_visible = self.installed_list.count_visible()
        if installed_count == installed_count_visible:
            self.installed_label.setText(
                trans._(
                    "Installed Plugins ({amount})",
                    amount=installed_count,
                )
            )
        else:
            self.installed_label.setText(
                trans._(
                    "Installed Plugins ({count}/{amount})",
                    count=installed_count_visible,
                    amount=installed_count,
                )
            )

        available_count = len(self._plugin_data) - self.installed_list.count()
        available_count = available_count if available_count >= 0 else 0

        if self._plugins_found == 0:
            self.avail_label.setText(
                trans._(
                    "{amount} plugins available on the napari hub",
                    found=self._plugins_found,
                    amount=available_count,
                )
            )
        elif self._plugins_found > self.MAX_PLUGIN_SEARCH_ITEMS:
            self.avail_label.setText(
                trans._(
                    "Found {found} out of {amount} plugins on the napari hub. Displaying the first {max_count}...",
                    found=self._plugins_found,
                    amount=available_count,
                    max_count=self.MAX_PLUGIN_SEARCH_ITEMS,
                )
            )
        else:
            self.avail_label.setText(
                trans._(
                    "Found {found} out of {amount} plugins on the napari hub",
                    found=self._plugins_found,
                    amount=available_count,
                )
            )

    def _install_packages(
        self,
        packages: Sequence[str] = (),
    ):
        if not packages:
            _packages = self.direct_entry_edit.text()
            packages = (
                [_packages] if os.path.exists(_packages) else _packages.split()
            )
            self.direct_entry_edit.clear()

        if packages:
            tool = (
                InstallerTools.CONDA
                if self._action_conda.isChecked()
                else InstallerTools.PIP
            )
            self.installer.install(tool, packages)

    def _tag_outdated_plugins(self):
        """Tag installed plugins that might be outdated."""
        for pkg_name in self.installed_list.packages():
            _data = self._plugin_data_map.get(pkg_name)
            if _data is not None:
                metadata, is_available_in_conda, _ = _data
                self.installed_list.tag_outdated(
                    metadata, is_available_in_conda
                )

    def _add_items(self):
        """
        Add items to the lists by `batch_size` using a timer to add a pause
        and prevent freezing the UI.
        """
        if (
            len(self._plugin_queue) == 0
            or self.available_list.count_visible()
            >= self.MAX_PLUGIN_SEARCH_ITEMS
        ):
            if (
                self.installed_list.count() + self.available_list.count()
                == len(self._plugin_data)
                and self.available_list.count() != 0
            ):
                self._add_items_timer.stop()
                if not self.isVisible():
                    show_info(
                        trans._(
                            'Plugin Manager: All available plugins loaded\n'
                        )
                    )

            return

        batch_size = 2
        for _ in range(batch_size):
            data = self._plugin_queue.pop(0)
            metadata, is_available_in_conda, extra_info = data
            display_name = extra_info.get('display_name', metadata.name)
            if metadata.name in self.already_installed:
                self.installed_list.tag_outdated(
                    metadata, is_available_in_conda
                )
            else:
                if metadata.name not in self.available_set:
                    self.available_set.add(metadata.name)
                    self.available_list.addItem(
                        ProjectInfoVersions(
                            metadata,
                            display_name,
                            extra_info['pypi_versions'],
                            extra_info['conda_versions'],
                        )
                    )
                if ON_BUNDLE and not is_available_in_conda:
                    self.available_list.tag_unavailable(metadata)

            if len(self._plugin_queue) == 0:
                self._tag_outdated_plugins()
                break

        self._update_plugin_count()

    def _handle_yield(self, data: Tuple[npe2.PackageMetadata, bool, Dict]):
        """Output from a worker process.

        Includes information about the plugin, including available versions on conda and pypi.

        The data is stored but the actual items are added via a timer in the `_add_items`
        method to prevent the UI from freezing by adding all items at once.
        """
        self._plugin_data.append(data)
        self._filter_texts = [
            f"{i[0].name} {i[-1].get('display_name', '')} {i[0].summary}".lower()
            for i in self._plugin_data
        ]
        metadata, _, _ = data
        self._plugin_data_map[metadata.name] = data
        self.available_list.set_data(self._plugin_data)
        self._update_plugin_count()

    def _search_in_available(self, text):
        idxs = []
        for idx, item in enumerate(self._filter_texts):
            if text.lower().strip() in item:
                idxs.append(idx)
                self._filter_idxs_cache.add(idx)

        return idxs

    def _refresh_and_clear_cache(self):
        self.refresh(clear_cache=True)

    # endregion - Private methods

    # region - Qt overrides
    # ------------------------------------------------------------------------
    def closeEvent(self, event):
        if self._parent is not None:
            plugin_dialog = getattr(self._parent, '_plugin_dialog', self)
            if self != plugin_dialog:
                self.destroy(True, True)
                super().closeEvent(event)
            else:
                plugin_dialog.hide()
        else:
            super().closeEvent(event)

    def dragEnterEvent(self, event):
        event.accept()

    def dropEvent(self, event):
        md = event.mimeData()
        if md.hasUrls():
            files = [url.toLocalFile() for url in md.urls()]
            self.direct_entry_edit.setText(files[0])
            return True

        return super().dropEvent(event)

    def exec_(self):
        plugin_dialog = getattr(self._parent, '_plugin_dialog', self)
        if plugin_dialog != self:
            self.close()

        plugin_dialog.setModal(True)
        plugin_dialog.show()

        if self._first_open:
            self._update_theme(None)
            self._first_open = False

    def hideEvent(self, event):
        self.packages_search.clear()
        self.toggle_status(False)
        super().hideEvent(event)

    # endregion - Qt overrides

    # region - Public methods
    # ------------------------------------------------------------------------
    def search(self, text: Optional[str] = None, skip=False) -> None:
        """Filter by text or set current text as filter."""
        if text is None:
            text = self.packages_search.text()
        else:
            self.packages_search.setText(text)

        if len(text.strip()) == 0:
            self.installed_list.filter('')
            self.available_list.hideAll()
            self._plugin_queue = None
            self._add_items_timer.stop()
            self._plugins_found = 0
        else:
            items = [
                self._plugin_data[idx]
                for idx in self._search_in_available(text)
            ]

            # Go over list and remove any not found
            self.installed_list.filter(text.strip().lower())
            self.available_list.filter(text.strip().lower())

            if items:
                self._add_items_timer.stop()
                self._plugin_queue = items
                self._plugins_found = len(items)
                self._add_items_timer.start()
            else:
                self._plugin_queue = None
                self._add_items_timer.stop()
                self._plugins_found = 0

        self._update_plugin_count()

    def refresh(self, clear_cache: bool = False):
        self.refresh_button.setDisabled(True)

        if self.worker is not None:
            self.worker.quit()

        if self._add_items_timer.isActive():
            self._add_items_timer.stop()

        self._filter_texts = []
        self._plugin_queue = []
        self._plugin_data = []
        self._plugin_data_map = {}

        self.installed_list.clear()
        self.available_list.clear()
        self.already_installed = set()
        self.available_set = set()

        self._add_installed()
        self._fetch_available_plugins(clear_cache=clear_cache)

        self._refresh_timer.start()
=======
        return mov
>>>>>>> cccd4d16

    def _on_bundle(self):
        return running_as_constructor_app()

    def _show_info(self, info):
        show_info(info)

    def _show_warning(self, warning):
        show_warning(warning)

    def _trans(self, text, **kwargs):
        return trans._(text, **kwargs)


if __name__ == "__main__":
    from qtpy.QtWidgets import QApplication

    app = QApplication([])
    widget = QtPluginDialog()
    widget.exec_()
    sys.exit(app.exec_())<|MERGE_RESOLUTION|>--- conflicted
+++ resolved
@@ -19,31 +19,6 @@
 from qtpy.QtGui import (
     QMovie,
 )
-<<<<<<< HEAD
-from qtpy.QtWidgets import (
-    QCheckBox,
-    QComboBox,
-    QDialog,
-    QFrame,
-    QGridLayout,
-    QHBoxLayout,
-    QLabel,
-    QLineEdit,
-    QListWidget,
-    QListWidgetItem,
-    QMenu,
-    QMessageBox,
-    QPushButton,
-    QSizePolicy,
-    QSplitter,
-    QTextEdit,
-    QToolButton,
-    QVBoxLayout,
-    QWidget,
-)
-from superqt import QCollapsible, QElidingLabel
-=======
->>>>>>> cccd4d16
 
 from napari_plugin_manager.base_qt_plugin_dialog import (
     BasePluginListItem,
@@ -152,78 +127,9 @@
                 )
                 return
 
-<<<<<<< HEAD
-    def _cancel_requested(self):
-        version = self.version_choice_dropdown.currentText()
-        tool = self.get_installer_tool()
-        self.actionRequested.emit(
-            self.item, self.name, InstallerActions.CANCEL, version, tool
-        )
-
-    def _action_requested(self):
-        version = self.version_choice_dropdown.currentText()
-        tool = self.get_installer_tool()
-        action = (
-            InstallerActions.INSTALL
-            if self.action_button.objectName() == 'install_button'
-            else InstallerActions.UNINSTALL
-        )
-        if (
-            tool == InstallerTools.PIP
-            and action == InstallerActions.INSTALL
-            and ON_BUNDLE
-        ):
-            button_clicked = QMessageBox.warning(
-                self,
-                trans._('PyPI installation on bundle'),
-                trans._(
-                    'Installing from PyPI does not take into account existing installed packages, '
-                    'so it can break existing installations. '
-                    'If this happens the only solution is to reinstall the bundle.\n\n'
-                    'Are you sure you want to install from PyPI?'
-                ),
-                buttons=QMessageBox.StandardButton.Ok
-                | QMessageBox.StandardButton.Cancel,
-                defaultButton=QMessageBox.StandardButton.Cancel,
-            )
-            if button_clicked != QMessageBox.StandardButton.Ok:
-                return
-        self.actionRequested.emit(self.item, self.name, action, version, tool)
-
-    def _update_requested(self):
-        version = self.version_choice_dropdown.currentText()
-        tool = self.get_installer_tool()
-        self.actionRequested.emit(
-            self.item, self.name, InstallerActions.UPGRADE, version, tool
-        )
-
-    def show_warning(self, message: str = ""):
-        """Show warning icon and tooltip."""
-        self.warning_tooltip.setVisible(bool(message))
-        self.warning_tooltip.setToolTip(message)
-
-    def get_installer_source(self):
-        return (
-            CONDA
-            if self.source_choice_dropdown.currentText() == CONDA
-            or is_conda_package(self.name)
-            else PYPI
-        )
-
-    def get_installer_tool(self):
-        return (
-            InstallerTools.CONDA
-            if self.source_choice_dropdown.currentText() == CONDA
-            or is_conda_package(self.name, prefix=self.prefix)
-            else InstallerTools.PIP
-        )
-
-
-class QPluginList(QListWidget):
-
-    _SORT_ORDER_PREFIX = '0-'
-=======
->>>>>>> cccd4d16
+    def _on_bundle(self):
+        return running_as_constructor_app()
+
 
 class QPluginList(BaseQPluginList):
 
@@ -322,364 +228,7 @@
         load_gif = str(Path(napari.resources.__file__).parent / "loading.gif")
         mov = QMovie(load_gif)
         mov.setScaledSize(QSize(18, 18))
-<<<<<<< HEAD
-        self.working_indicator.setMovie(mov)
-        mov.start()
-
-        visibility_direct_entry = not ON_BUNDLE
-        self.direct_entry_edit = QLineEdit(self)
-        self.direct_entry_edit.installEventFilter(self)
-        self.direct_entry_edit.returnPressed.connect(self._install_packages)
-        self.direct_entry_edit.setVisible(visibility_direct_entry)
-        self.direct_entry_btn = QToolButton(self)
-        self.direct_entry_btn.setVisible(visibility_direct_entry)
-        self.direct_entry_btn.clicked.connect(self._install_packages)
-        self.direct_entry_btn.setText(trans._("Install"))
-
-        self._action_conda = QAction(trans._('Conda'), self)
-        self._action_conda.setCheckable(True)
-        self._action_conda.triggered.connect(self._update_direct_entry_text)
-
-        self._action_pypi = QAction(trans._('pip'), self)
-        self._action_pypi.setCheckable(True)
-        self._action_pypi.triggered.connect(self._update_direct_entry_text)
-
-        self._action_group = QActionGroup(self)
-        self._action_group.addAction(self._action_pypi)
-        self._action_group.addAction(self._action_conda)
-        self._action_group.setExclusive(True)
-
-        self._menu = QMenu(self)
-        self._menu.addAction(self._action_conda)
-        self._menu.addAction(self._action_pypi)
-
-        if IS_NAPARI_CONDA_INSTALLED:
-            self.direct_entry_btn.setPopupMode(QToolButton.MenuButtonPopup)
-            self._action_conda.setChecked(True)
-            self.direct_entry_btn.setMenu(self._menu)
-
-        self.show_status_btn = QPushButton(trans._("Show Status"), self)
-        self.show_status_btn.setFixedWidth(100)
-
-        self.cancel_all_btn = QPushButton(trans._("cancel all actions"), self)
-        self.cancel_all_btn.setObjectName("remove_button")
-        self.cancel_all_btn.setVisible(False)
-        self.cancel_all_btn.clicked.connect(self.installer.cancel_all)
-
-        self.close_btn = QPushButton(trans._("Close"), self)
-        self.close_btn.clicked.connect(self.accept)
-        self.close_btn.setObjectName("close_button")
-
-        buttonBox.addWidget(self.show_status_btn)
-        buttonBox.addWidget(self.working_indicator)
-        buttonBox.addWidget(self.direct_entry_edit)
-        buttonBox.addWidget(self.direct_entry_btn)
-        if not visibility_direct_entry:
-            buttonBox.addStretch()
-        buttonBox.addWidget(self.process_success_indicator)
-        buttonBox.addWidget(self.process_error_indicator)
-        buttonBox.addSpacing(20)
-        buttonBox.addWidget(self.cancel_all_btn)
-        buttonBox.addSpacing(20)
-        buttonBox.addWidget(self.close_btn)
-        buttonBox.setContentsMargins(0, 0, 4, 0)
-        vlay_1.addLayout(buttonBox)
-
-        self.show_status_btn.setCheckable(True)
-        self.show_status_btn.setChecked(False)
-        self.show_status_btn.toggled.connect(self.toggle_status)
-
-        self.v_splitter.setStretchFactor(1, 2)
-        self.h_splitter.setStretchFactor(0, 2)
-
-        self.packages_search.setFocus()
-        self._update_direct_entry_text()
-
-    def _update_direct_entry_text(self):
-        tool = (
-            str(InstallerTools.CONDA)
-            if self._action_conda.isChecked()
-            else str(InstallerTools.PIP)
-        )
-        self.direct_entry_edit.setPlaceholderText(
-            trans._(
-                "install with '{tool}' by name/url, or drop file...", tool=tool
-            )
-        )
-
-    def _update_plugin_count(self):
-        """Update count labels for both installed and available plugin lists.
-        Displays also amount of visible plugins out of total when filtering.
-        """
-        installed_count = self.installed_list.count()
-        installed_count_visible = self.installed_list.count_visible()
-        if installed_count == installed_count_visible:
-            self.installed_label.setText(
-                trans._(
-                    "Installed Plugins ({amount})",
-                    amount=installed_count,
-                )
-            )
-        else:
-            self.installed_label.setText(
-                trans._(
-                    "Installed Plugins ({count}/{amount})",
-                    count=installed_count_visible,
-                    amount=installed_count,
-                )
-            )
-
-        available_count = len(self._plugin_data) - self.installed_list.count()
-        available_count = available_count if available_count >= 0 else 0
-
-        if self._plugins_found == 0:
-            self.avail_label.setText(
-                trans._(
-                    "{amount} plugins available on the napari hub",
-                    found=self._plugins_found,
-                    amount=available_count,
-                )
-            )
-        elif self._plugins_found > self.MAX_PLUGIN_SEARCH_ITEMS:
-            self.avail_label.setText(
-                trans._(
-                    "Found {found} out of {amount} plugins on the napari hub. Displaying the first {max_count}...",
-                    found=self._plugins_found,
-                    amount=available_count,
-                    max_count=self.MAX_PLUGIN_SEARCH_ITEMS,
-                )
-            )
-        else:
-            self.avail_label.setText(
-                trans._(
-                    "Found {found} out of {amount} plugins on the napari hub",
-                    found=self._plugins_found,
-                    amount=available_count,
-                )
-            )
-
-    def _install_packages(
-        self,
-        packages: Sequence[str] = (),
-    ):
-        if not packages:
-            _packages = self.direct_entry_edit.text()
-            packages = (
-                [_packages] if os.path.exists(_packages) else _packages.split()
-            )
-            self.direct_entry_edit.clear()
-
-        if packages:
-            tool = (
-                InstallerTools.CONDA
-                if self._action_conda.isChecked()
-                else InstallerTools.PIP
-            )
-            self.installer.install(tool, packages)
-
-    def _tag_outdated_plugins(self):
-        """Tag installed plugins that might be outdated."""
-        for pkg_name in self.installed_list.packages():
-            _data = self._plugin_data_map.get(pkg_name)
-            if _data is not None:
-                metadata, is_available_in_conda, _ = _data
-                self.installed_list.tag_outdated(
-                    metadata, is_available_in_conda
-                )
-
-    def _add_items(self):
-        """
-        Add items to the lists by `batch_size` using a timer to add a pause
-        and prevent freezing the UI.
-        """
-        if (
-            len(self._plugin_queue) == 0
-            or self.available_list.count_visible()
-            >= self.MAX_PLUGIN_SEARCH_ITEMS
-        ):
-            if (
-                self.installed_list.count() + self.available_list.count()
-                == len(self._plugin_data)
-                and self.available_list.count() != 0
-            ):
-                self._add_items_timer.stop()
-                if not self.isVisible():
-                    show_info(
-                        trans._(
-                            'Plugin Manager: All available plugins loaded\n'
-                        )
-                    )
-
-            return
-
-        batch_size = 2
-        for _ in range(batch_size):
-            data = self._plugin_queue.pop(0)
-            metadata, is_available_in_conda, extra_info = data
-            display_name = extra_info.get('display_name', metadata.name)
-            if metadata.name in self.already_installed:
-                self.installed_list.tag_outdated(
-                    metadata, is_available_in_conda
-                )
-            else:
-                if metadata.name not in self.available_set:
-                    self.available_set.add(metadata.name)
-                    self.available_list.addItem(
-                        ProjectInfoVersions(
-                            metadata,
-                            display_name,
-                            extra_info['pypi_versions'],
-                            extra_info['conda_versions'],
-                        )
-                    )
-                if ON_BUNDLE and not is_available_in_conda:
-                    self.available_list.tag_unavailable(metadata)
-
-            if len(self._plugin_queue) == 0:
-                self._tag_outdated_plugins()
-                break
-
-        self._update_plugin_count()
-
-    def _handle_yield(self, data: Tuple[npe2.PackageMetadata, bool, Dict]):
-        """Output from a worker process.
-
-        Includes information about the plugin, including available versions on conda and pypi.
-
-        The data is stored but the actual items are added via a timer in the `_add_items`
-        method to prevent the UI from freezing by adding all items at once.
-        """
-        self._plugin_data.append(data)
-        self._filter_texts = [
-            f"{i[0].name} {i[-1].get('display_name', '')} {i[0].summary}".lower()
-            for i in self._plugin_data
-        ]
-        metadata, _, _ = data
-        self._plugin_data_map[metadata.name] = data
-        self.available_list.set_data(self._plugin_data)
-        self._update_plugin_count()
-
-    def _search_in_available(self, text):
-        idxs = []
-        for idx, item in enumerate(self._filter_texts):
-            if text.lower().strip() in item:
-                idxs.append(idx)
-                self._filter_idxs_cache.add(idx)
-
-        return idxs
-
-    def _refresh_and_clear_cache(self):
-        self.refresh(clear_cache=True)
-
-    # endregion - Private methods
-
-    # region - Qt overrides
-    # ------------------------------------------------------------------------
-    def closeEvent(self, event):
-        if self._parent is not None:
-            plugin_dialog = getattr(self._parent, '_plugin_dialog', self)
-            if self != plugin_dialog:
-                self.destroy(True, True)
-                super().closeEvent(event)
-            else:
-                plugin_dialog.hide()
-        else:
-            super().closeEvent(event)
-
-    def dragEnterEvent(self, event):
-        event.accept()
-
-    def dropEvent(self, event):
-        md = event.mimeData()
-        if md.hasUrls():
-            files = [url.toLocalFile() for url in md.urls()]
-            self.direct_entry_edit.setText(files[0])
-            return True
-
-        return super().dropEvent(event)
-
-    def exec_(self):
-        plugin_dialog = getattr(self._parent, '_plugin_dialog', self)
-        if plugin_dialog != self:
-            self.close()
-
-        plugin_dialog.setModal(True)
-        plugin_dialog.show()
-
-        if self._first_open:
-            self._update_theme(None)
-            self._first_open = False
-
-    def hideEvent(self, event):
-        self.packages_search.clear()
-        self.toggle_status(False)
-        super().hideEvent(event)
-
-    # endregion - Qt overrides
-
-    # region - Public methods
-    # ------------------------------------------------------------------------
-    def search(self, text: Optional[str] = None, skip=False) -> None:
-        """Filter by text or set current text as filter."""
-        if text is None:
-            text = self.packages_search.text()
-        else:
-            self.packages_search.setText(text)
-
-        if len(text.strip()) == 0:
-            self.installed_list.filter('')
-            self.available_list.hideAll()
-            self._plugin_queue = None
-            self._add_items_timer.stop()
-            self._plugins_found = 0
-        else:
-            items = [
-                self._plugin_data[idx]
-                for idx in self._search_in_available(text)
-            ]
-
-            # Go over list and remove any not found
-            self.installed_list.filter(text.strip().lower())
-            self.available_list.filter(text.strip().lower())
-
-            if items:
-                self._add_items_timer.stop()
-                self._plugin_queue = items
-                self._plugins_found = len(items)
-                self._add_items_timer.start()
-            else:
-                self._plugin_queue = None
-                self._add_items_timer.stop()
-                self._plugins_found = 0
-
-        self._update_plugin_count()
-
-    def refresh(self, clear_cache: bool = False):
-        self.refresh_button.setDisabled(True)
-
-        if self.worker is not None:
-            self.worker.quit()
-
-        if self._add_items_timer.isActive():
-            self._add_items_timer.stop()
-
-        self._filter_texts = []
-        self._plugin_queue = []
-        self._plugin_data = []
-        self._plugin_data_map = {}
-
-        self.installed_list.clear()
-        self.available_list.clear()
-        self.already_installed = set()
-        self.available_set = set()
-
-        self._add_installed()
-        self._fetch_available_plugins(clear_cache=clear_cache)
-
-        self._refresh_timer.start()
-=======
         return mov
->>>>>>> cccd4d16
 
     def _on_bundle(self):
         return running_as_constructor_app()
