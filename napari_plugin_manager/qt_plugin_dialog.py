import contextlib
import importlib.metadata
import os
import sys
import webbrowser
from functools import partial
from pathlib import Path
from typing import Dict, List, Literal, NamedTuple, Optional, Sequence, Tuple

import napari.plugins
import napari.resources
import npe2
from napari._qt.qt_resources import QColoredSVGIcon, get_current_stylesheet
from napari._qt.qthreading import create_worker
from napari._qt.widgets.qt_message_popup import WarnPopup
from napari._qt.widgets.qt_tooltip import QtToolTipLabel
from napari.plugins.utils import normalized_name
from napari.settings import get_settings
from napari.utils.misc import (
    parse_version,
    running_as_constructor_app,
)
from napari.utils.notifications import show_info, show_warning
from napari.utils.translations import trans
from qtpy.QtCore import QPoint, QSize, Qt, QTimer, Signal, Slot
from qtpy.QtGui import QAction, QFont, QKeySequence, QMovie, QShortcut
from qtpy.QtWidgets import (
    QCheckBox,
    QComboBox,
    QDialog,
    QFrame,
    QGridLayout,
    QHBoxLayout,
    QLabel,
    QLineEdit,
    QListWidget,
    QListWidgetItem,
    QPushButton,
    QSizePolicy,
    QSplitter,
    QTextEdit,
    QVBoxLayout,
    QWidget,
)
from superqt import QCollapsible, QElidingLabel

from napari_plugin_manager.npe2api import (
    cache_clear,
    iter_napari_plugin_info,
)
from napari_plugin_manager.qt_package_installer import (
    InstallerActions,
    InstallerQueue,
    InstallerTools,
    ProcessFinishedData,
)
from napari_plugin_manager.qt_widgets import ClickableLabel
from napari_plugin_manager.utils import is_conda_package

# Scaling factor for each list widget item when expanding.
CONDA = 'Conda'
PYPI = 'PyPI'
ON_BUNDLE = running_as_constructor_app()
IS_NAPARI_CONDA_INSTALLED = is_conda_package('napari')
STYLES_PATH = Path(__file__).parent / 'styles.qss'


def _show_message(widget):
    message = trans._(
        'When installing/uninstalling npe2 plugins, '
        'you must restart napari for UI changes to take effect.'
    )
    if widget.isVisible():
        button = widget.action_button
        warn_dialog = WarnPopup(text=message)
        global_point = widget.action_button.mapToGlobal(
            button.rect().topRight()
        )
        global_point = QPoint(
            global_point.x() - button.width(), global_point.y()
        )
        warn_dialog.move(global_point)
        warn_dialog.exec_()


class ProjectInfoVersions(NamedTuple):
    metadata: npe2.PackageMetadata
    display_name: str
    pypi_versions: List[str]
    conda_versions: List[str]


class PluginListItem(QFrame):
    """An entry in the plugin dialog.  This will include the package name, summary,
    author, source, version, and buttons to update, install/uninstall, etc."""

    # item, package_name, action_name, version, installer_choice
    actionRequested = Signal(
        QListWidgetItem, str, InstallerActions, str, InstallerTools
    )

    def __init__(
        self,
        item: QListWidgetItem,
        package_name: str,
        display_name: str,
        version: str = '',
        url: str = '',
        summary: str = '',
        author: str = '',
        license: str = "UNKNOWN",  # noqa: A002
        *,
        plugin_name: Optional[str] = None,
        parent: QWidget = None,
        enabled: bool = True,
        installed: bool = False,
        npe_version=1,
        versions_conda: Optional[List[str]] = None,
        versions_pypi: Optional[List[str]] = None,
        prefix=None,
    ) -> None:
        super().__init__(parent)
        self.prefix = prefix
        self.item = item
        self.url = url
        self.name = package_name
        self.npe_version = npe_version
        self._version = version
        self._versions_conda = versions_conda
        self._versions_pypi = versions_pypi
        self.setup_ui(enabled)

        if package_name == display_name:
            name = package_name
        else:
            name = f"{display_name} <small>({package_name})</small>"

        self.plugin_name.setText(name)

        if len(versions_pypi) > 0:
            self._populate_version_dropdown(PYPI)
        else:
            self._populate_version_dropdown(CONDA)

        mod_version = version.replace('.', '․')  # noqa: RUF001
        self.version.setWordWrap(True)
        self.version.setText(mod_version)
        self.version.setToolTip(version)

        if summary:
            self.summary.setText(summary)

        if author:
            self.package_author.setText(author)

        self.package_author.setWordWrap(True)
        self.cancel_btn.setVisible(False)

        self._handle_npe2_plugin(npe_version)
        self._set_installed(installed, package_name)
        self._populate_version_dropdown(self.get_installer_source())

    def _set_installed(self, installed: bool, package_name):
        if installed:
            if is_conda_package(package_name):
                self.source.setText(CONDA)

            self.enabled_checkbox.show()
            self.action_button.setText(trans._("Uninstall"))
            self.action_button.setObjectName("remove_button")
            self.info_choice_wdg.hide()
            self.install_info_button.addWidget(self.info_widget)
            self.info_widget.show()
        else:
            self.enabled_checkbox.hide()
            self.action_button.setText(trans._("Install"))
            self.action_button.setObjectName("install_button")
            self.info_widget.hide()
            self.install_info_button.addWidget(self.info_choice_wdg)
            self.info_choice_wdg.show()

    def _handle_npe2_plugin(self, npe_version):
        if npe_version in (None, 1):
            return

        opacity = 0.4 if npe_version == 'shim' else 1
        text = trans._('npe1 (adapted)') if npe_version == 'shim' else 'npe2'
        icon = QColoredSVGIcon.from_resources('logo_silhouette')
        self.set_status(
            icon.colored(color='#33F0FF', opacity=opacity).pixmap(20, 20), text
        )

    def set_status(self, icon=None, text=''):
        """Set the status icon and text. next to the package name."""
        if icon:
            self.status_icon.setPixmap(icon)

        if text:
            self.status_label.setText(text)

        self.status_icon.setVisible(bool(icon))
        self.status_label.setVisible(bool(text))

    def set_busy(
        self,
        text: str,
        action_name: Optional[
            Literal['install', 'uninstall', 'cancel', 'upgrade']
        ] = None,
    ):
        """Updates status text and what buttons are visible when any button is pushed.

        Parameters
        ----------
        text: str
            The new string to be displayed as the status.
        action_name: str
            The action of the button pressed.

        """
        self.item_status.setText(text)
        if action_name == 'upgrade':
            self.cancel_btn.setVisible(True)
            self.action_button.setVisible(False)
        elif action_name in {'uninstall', 'install'}:
            self.action_button.setVisible(False)
            self.cancel_btn.setVisible(True)
        elif action_name == 'cancel':
            self.action_button.setVisible(True)
            self.action_button.setDisabled(False)
            self.cancel_btn.setVisible(False)
        else:  # pragma: no cover
            raise ValueError(f"Not supported {action_name}")

    def setup_ui(self, enabled=True):
        """Define the layout of the PluginListItem"""
        # Enabled checkbox
        self.enabled_checkbox = QCheckBox(self)
        self.enabled_checkbox.setChecked(enabled)
        self.enabled_checkbox.setToolTip(trans._("enable/disable"))
        self.enabled_checkbox.setText("")
        self.enabled_checkbox.stateChanged.connect(self._on_enabled_checkbox)

        sizePolicy = QSizePolicy(QSizePolicy.Fixed, QSizePolicy.Fixed)
        sizePolicy.setHorizontalStretch(0)
        sizePolicy.setVerticalStretch(0)
        sizePolicy.setHeightForWidth(
            self.enabled_checkbox.sizePolicy().hasHeightForWidth()
        )
        self.enabled_checkbox.setSizePolicy(sizePolicy)
        self.enabled_checkbox.setMinimumSize(QSize(20, 0))

        # Plugin name
        self.plugin_name = ClickableLabel(self)  # To style content
        font_plugin_name = QFont()
        font_plugin_name.setPointSize(15)
        font_plugin_name.setUnderline(True)
        self.plugin_name.setFont(font_plugin_name)

        # Status
        self.status_icon = QLabel(self)
        self.status_icon.setVisible(False)
        self.status_label = QLabel(self)
        self.status_label.setVisible(False)

        if self.url and self.url != 'UNKNOWN':
            # Do not want to highlight on hover unless there is a website.
            self.plugin_name.setObjectName('plugin_name_web')
        else:
            self.plugin_name.setObjectName('plugin_name')

        sizePolicy = QSizePolicy(QSizePolicy.Preferred, QSizePolicy.Minimum)
        sizePolicy.setHorizontalStretch(0)
        sizePolicy.setVerticalStretch(0)
        sizePolicy.setHeightForWidth(
            self.plugin_name.sizePolicy().hasHeightForWidth()
        )
        self.plugin_name.setSizePolicy(sizePolicy)

        # Warning icon
        icon = QColoredSVGIcon.from_resources("warning")
        self.warning_tooltip = QtToolTipLabel(self)

        # TODO: This color should come from the theme but the theme needs
        # to provide the right color. Default warning should be orange, not
        # red. Code example:
        # theme_name = get_settings().appearance.theme
        # napari.utils.theme.get_theme(theme_name, as_dict=False).warning.as_hex()
        self.warning_tooltip.setPixmap(
            icon.colored(color="#E3B617").pixmap(15, 15)
        )
        self.warning_tooltip.setVisible(False)

        # Item status
        self.item_status = QLabel(self)
        self.item_status.setObjectName("small_italic_text")
        self.item_status.setSizePolicy(sizePolicy)

        # Summary
        self.summary = QElidingLabel(parent=self)
        self.summary.setObjectName('summary_text')
        self.summary.setWordWrap(True)

        font_summary = QFont()
        font_summary.setPointSize(10)
        self.summary.setFont(font_summary)

        sizePolicy = QSizePolicy(QSizePolicy.Preferred, QSizePolicy.Preferred)
        sizePolicy.setHorizontalStretch(1)
        sizePolicy.setVerticalStretch(0)
        self.summary.setSizePolicy(sizePolicy)
        self.summary.setContentsMargins(0, -2, 0, -2)

        # Package author
        self.package_author = QElidingLabel(self)
        self.package_author.setObjectName('author_text')
        self.package_author.setWordWrap(True)
        self.package_author.setSizePolicy(sizePolicy)

        # Update button
        self.update_btn = QPushButton('Update', self)
        self.update_btn.setObjectName("install_button")
        self.update_btn.setVisible(False)
        self.update_btn.clicked.connect(self._update_requested)
        sizePolicy.setRetainSizeWhenHidden(True)
        sizePolicy = QSizePolicy(QSizePolicy.Preferred, QSizePolicy.Preferred)
        self.update_btn.setSizePolicy(sizePolicy)
        self.update_btn.clicked.connect(self._update_requested)

        # Action Button
        self.action_button = QPushButton(self)
        self.action_button.setFixedWidth(70)
        sizePolicy1 = QSizePolicy(QSizePolicy.Preferred, QSizePolicy.Preferred)
        self.action_button.setSizePolicy(sizePolicy1)
        self.action_button.clicked.connect(self._action_requested)

        # Cancel
        self.cancel_btn = QPushButton("Cancel", self)
        self.cancel_btn.setObjectName("remove_button")
        self.cancel_btn.setSizePolicy(sizePolicy)
        self.cancel_btn.setFixedWidth(70)
        self.cancel_btn.clicked.connect(self._cancel_requested)

        # Collapsible button
        coll_icon = QColoredSVGIcon.from_resources('right_arrow').colored(
            color='white',
        )
        exp_icon = QColoredSVGIcon.from_resources('down_arrow').colored(
            color='white',
        )
        self.install_info_button = QCollapsible(
            "Installation Info", collapsedIcon=coll_icon, expandedIcon=exp_icon
        )
        self.install_info_button.setLayoutDirection(
            Qt.RightToLeft
        )  # Make icon appear on the right
        self.install_info_button.setObjectName("install_info_button")
        self.install_info_button.setFixedWidth(180)
        self.install_info_button.content().layout().setContentsMargins(
            0, 0, 0, 0
        )
        self.install_info_button.content().setContentsMargins(0, 0, 0, 0)
        self.install_info_button.content().layout().setSpacing(0)
        self.install_info_button.layout().setContentsMargins(0, 0, 0, 0)
        self.install_info_button.layout().setSpacing(2)
        self.install_info_button.setSizePolicy(sizePolicy)

        # Information widget for available packages
        self.info_choice_wdg = QWidget(self)
        self.info_choice_wdg.setObjectName('install_choice')

        self.source_choice_text = QLabel('Source:')
        self.version_choice_text = QLabel('Version:')
        self.source_choice_dropdown = QComboBox()
        self.version_choice_dropdown = QComboBox()

        if IS_NAPARI_CONDA_INSTALLED and self._versions_conda:
            self.source_choice_dropdown.addItem(CONDA)

        if self._versions_pypi:
            self.source_choice_dropdown.addItem(PYPI)

        source = self.get_installer_source()
        self.source_choice_dropdown.setCurrentText(source)
        self._populate_version_dropdown(source)
        self.source_choice_dropdown.currentTextChanged.connect(
            self._populate_version_dropdown
        )

        # Information widget for installed packages
        self.info_widget = QWidget(self)
        self.info_widget.setLayoutDirection(Qt.LeftToRight)
        self.info_widget.setObjectName("info_widget")
        self.info_widget.setFixedWidth(180)

        self.source_text = QLabel('Source:')
        self.source = QLabel(PYPI)
        self.version_text = QLabel('Version:')
        self.version = QElidingLabel()
        self.version.setWordWrap(True)

        info_layout = QGridLayout()
        info_layout.setContentsMargins(0, 0, 0, 0)
        info_layout.setVerticalSpacing(0)
        info_layout.addWidget(self.source_text, 0, 0)
        info_layout.addWidget(self.source, 1, 0)
        info_layout.addWidget(self.version_text, 0, 1)
        info_layout.addWidget(self.version, 1, 1)
        self.info_widget.setLayout(info_layout)

        # Error indicator
        self.error_indicator = QPushButton()
        self.error_indicator.setObjectName("warning_icon")
        self.error_indicator.setCursor(Qt.CursorShape.PointingHandCursor)
        self.error_indicator.hide()

        # region - Layout
        # -----------------------------------------------------------------
        layout = QHBoxLayout()
        layout.setSpacing(2)
        layout_left = QVBoxLayout()
        layout_right = QVBoxLayout()
        layout_top = QHBoxLayout()
        layout_bottom = QHBoxLayout()
        layout_bottom.setSpacing(4)

        layout_left.addWidget(
            self.enabled_checkbox, alignment=Qt.AlignmentFlag.AlignTop
        )

        layout_right.addLayout(layout_top, 1)
        layout_right.addLayout(layout_bottom, 100)

        layout.addLayout(layout_left)
        layout.addLayout(layout_right)

        self.setLayout(layout)

        layout_top.addWidget(self.plugin_name)
        layout_top.addWidget(self.status_icon)
        layout_top.addWidget(self.status_label)
        layout_top.addWidget(self.item_status)
        layout_top.addStretch()

        layout_bottom.addWidget(
            self.summary, alignment=Qt.AlignmentFlag.AlignTop, stretch=3
        )
        layout_bottom.addWidget(
            self.package_author, alignment=Qt.AlignmentFlag.AlignTop, stretch=1
        )
        layout_bottom.addWidget(
            self.update_btn, alignment=Qt.AlignmentFlag.AlignTop
        )
        layout_bottom.addWidget(
            self.install_info_button, alignment=Qt.AlignmentFlag.AlignTop
        )
        layout_bottom.addWidget(
            self.action_button, alignment=Qt.AlignmentFlag.AlignTop
        )
        layout_bottom.addWidget(
            self.cancel_btn, alignment=Qt.AlignmentFlag.AlignTop
        )

        info_layout = QGridLayout()
        info_layout.setContentsMargins(0, 0, 0, 0)
        info_layout.setVerticalSpacing(0)
        info_layout.addWidget(self.source_choice_text, 0, 0, 1, 1)
        info_layout.addWidget(self.source_choice_dropdown, 1, 0, 1, 1)
        info_layout.addWidget(self.version_choice_text, 0, 1, 1, 1)
        info_layout.addWidget(self.version_choice_dropdown, 1, 1, 1, 1)

        # endregion - Layout

        self.info_choice_wdg.setLayout(info_layout)
        self.info_choice_wdg.setLayoutDirection(Qt.LeftToRight)
        self.info_choice_wdg.setObjectName("install_choice_widget")
        self.info_choice_wdg.hide()

    def _populate_version_dropdown(self, source: Literal["PyPI", "Conda"]):
        """Display the versions available after selecting a source: pypi or conda."""
        if source == PYPI:
            versions = self._versions_pypi
        else:
            versions = self._versions_conda
        self.version_choice_dropdown.clear()
        for version in versions:
            self.version_choice_dropdown.addItem(version)

    def _on_enabled_checkbox(self, state: int):
        """Called with `state` when checkbox is clicked."""
        enabled = bool(state)
        plugin_name = self.plugin_name.text()
        pm2 = npe2.PluginManager.instance()
        if plugin_name in pm2:
            pm2.enable(plugin_name) if state else pm2.disable(plugin_name)
            return

        for (
            npe1_name,
            _,
            distname,
        ) in napari.plugins.plugin_manager.iter_available():
            if distname and (normalized_name(distname) == plugin_name):
                napari.plugins.plugin_manager.set_blocked(
                    npe1_name, not enabled
                )
                return

    def _cancel_requested(self):
        version = self.version_choice_dropdown.currentText()
        tool = self.get_installer_tool()
        self.actionRequested.emit(
            self.item, self.name, InstallerActions.CANCEL, version, tool
        )

    def _action_requested(self):
        version = self.version_choice_dropdown.currentText()
        tool = self.get_installer_tool()
        action = (
            InstallerActions.INSTALL
            if self.action_button.objectName() == 'install_button'
            else InstallerActions.UNINSTALL
        )
        self.actionRequested.emit(self.item, self.name, action, version, tool)

    def _update_requested(self):
        version = self.version_choice_dropdown.currentText()
        tool = self.get_installer_tool()
        self.actionRequested.emit(
            self.item, self.name, InstallerActions.UPGRADE, version, tool
        )

    def show_warning(self, message: str = ""):
        """Show warning icon and tooltip."""
        self.warning_tooltip.setVisible(bool(message))
        self.warning_tooltip.setToolTip(message)

    def get_installer_source(self):
        return (
            CONDA
            if self.source_choice_dropdown.currentText() == CONDA
            or is_conda_package(self.name)
            else PYPI
        )

    def get_installer_tool(self):
        return (
            InstallerTools.CONDA
            if self.source_choice_dropdown.currentText() == CONDA
            or is_conda_package(self.name, prefix=self.prefix)
            else InstallerTools.PIP
        )


class QPluginList(QListWidget):

    _SORT_ORDER_PREFIX = '0-'

    def __init__(self, parent: QWidget, installer: InstallerQueue) -> None:
        super().__init__(parent)
        self.installer = installer
        self._remove_list = []
        self._data = []
        self._initial_height = None

        self.setSortingEnabled(True)

    def count_visible(self) -> int:
        """Return the number of visible items.

        Visible items are the result of the normal `count` method minus
        any hidden items.
        """
        hidden = 0
        count = self.count()
        for i in range(count):
            item = self.item(i)
            hidden += item.isHidden()

        return count - hidden

    @Slot(tuple)
    def addItem(
        self,
        project_info: ProjectInfoVersions,
        installed=False,
        plugin_name=None,
        enabled=True,
        npe_version=None,
    ):
        pkg_name = project_info.metadata.name
        # don't add duplicates
        if (
            self.findItems(pkg_name, Qt.MatchFlag.MatchFixedString)
            and not plugin_name
        ):
            return

        # including summary here for sake of filtering below.
        searchable_text = f"{pkg_name} {project_info.display_name} {project_info.metadata.summary}"
        item = QListWidgetItem(searchable_text, self)
        item.version = project_info.metadata.version
        super().addItem(item)
        widg = PluginListItem(
            item=item,
            package_name=pkg_name,
            display_name=project_info.display_name,
            version=project_info.metadata.version,
            url=project_info.metadata.home_page,
            summary=project_info.metadata.summary,
            author=project_info.metadata.author,
            license=project_info.metadata.license,
            parent=self,
            plugin_name=plugin_name,
            enabled=enabled,
            installed=installed,
            npe_version=npe_version,
            versions_conda=project_info.conda_versions,
            versions_pypi=project_info.pypi_versions,
        )
        item.widget = widg
        item.npe_version = npe_version
        item.setSizeHint(widg.sizeHint())
        self.setItemWidget(item, widg)

        if project_info.metadata.home_page:
            widg.plugin_name.clicked.connect(
                partial(webbrowser.open, project_info.metadata.home_page)
            )

        widg.actionRequested.connect(self.handle_action)
        item.setSizeHint(item.widget.size())
        if self._initial_height is None:
            self._initial_height = item.widget.size().height()

        widg.install_info_button.setDuration(0)
        widg.install_info_button.toggled.connect(
            lambda: self._resize_pluginlistitem(item)
        )

    def removeItem(self, name):
        count = self.count()
        for i in range(count):
            item = self.item(i)
            if item.widget.name == name:
                self.takeItem(i)
                break

    def refreshItem(self, name, version=None):
        count = self.count()
        for i in range(count):
            item = self.item(i)
            if item.widget.name == name:
                if version is not None:
                    item.version = version
                    item.widget.version.setText(version)
                item.widget.set_busy('', InstallerActions.CANCEL)
                if item.text().startswith(self._SORT_ORDER_PREFIX):
                    item.setText(item.text()[len(self._SORT_ORDER_PREFIX) :])
                break

    def _resize_pluginlistitem(self, item):
        """Resize the plugin list item, especially after toggling QCollapsible."""
        if item.widget.install_info_button.isExpanded():
            item.widget.setFixedHeight(self._initial_height + 35)
        else:
            item.widget.setFixedHeight(self._initial_height)

        item.setSizeHint(QSize(0, item.widget.height()))

    def handle_action(
        self,
        item: QListWidgetItem,
        pkg_name: str,
        action_name: InstallerActions,
        version: Optional[str] = None,
        installer_choice: Optional[str] = None,
    ):
        """Determine which action is called (install, uninstall, update, cancel).
        Update buttons appropriately and run the action."""
        widget = item.widget
        tool = installer_choice or widget.get_installer_tool()
        self._remove_list.append((pkg_name, item))
        self._warn_dialog = None
        if not item.text().startswith(self._SORT_ORDER_PREFIX):
            item.setText(f"{self._SORT_ORDER_PREFIX}{item.text()}")

        # TODO: NPE version unknown before installing
        if (
            widget.npe_version != 1
            and action_name == InstallerActions.UNINSTALL
        ):
            _show_message(widget)

        if action_name == InstallerActions.INSTALL:
            if version:
                pkg_name += (
                    f"=={item.widget.version_choice_dropdown.currentText()}"
                )
            widget.set_busy(trans._("installing..."), action_name)

            job_id = self.installer.install(
                tool=tool,
                pkgs=[pkg_name],
                # origins="TODO",
            )
            widget.setProperty("current_job_id", job_id)
            if self._warn_dialog:
                self._warn_dialog.exec_()
            self.scrollToTop()

        if action_name == InstallerActions.UPGRADE:
            if hasattr(item, 'latest_version'):
                pkg_name += f"=={item.latest_version}"

            widget.set_busy(trans._("updating..."), action_name)
            widget.update_btn.setDisabled(True)
            widget.action_button.setDisabled(True)

            job_id = self.installer.upgrade(
                tool=tool,
                pkgs=[pkg_name],
                # origins="TODO",
            )
            widget.setProperty("current_job_id", job_id)
            if self._warn_dialog:
                self._warn_dialog.exec_()
            self.scrollToTop()

        elif action_name == InstallerActions.UNINSTALL:
            widget.set_busy(trans._("uninstalling..."), action_name)
            widget.update_btn.setDisabled(True)
            job_id = self.installer.uninstall(
                tool=tool,
                pkgs=[pkg_name],
                # origins="TODO",
                # upgrade=False,
            )
            widget.setProperty("current_job_id", job_id)
            if self._warn_dialog:
                self._warn_dialog.exec_()
            self.scrollToTop()
        elif action_name == InstallerActions.CANCEL:
            widget.set_busy(trans._("cancelling..."), action_name)
            try:
                job_id = widget.property("current_job_id")
                self.installer.cancel(job_id)
            finally:
                widget.setProperty("current_job_id", None)

    def set_data(self, data):
        self._data = data

    def is_running(self):
        return self.count() != len(self._data)

    def packages(self):
        return [self.item(idx).widget.name for idx in range(self.count())]

    @Slot(npe2.PackageMetadata, bool)
    def tag_outdated(self, metadata: npe2.PackageMetadata, is_available: bool):
        """Determines if an installed plugin is up to date with the latest version.
        If it is not, the latest version will be displayed on the update button.
        """
        if not is_available:
            return

        for item in self.findItems(
            metadata.name, Qt.MatchFlag.MatchStartsWith
        ):
            current = item.version
            latest = metadata.version
            is_marked_outdated = getattr(item, 'outdated', False)
            if parse_version(current) >= parse_version(latest):
                # currently is up to date
                if is_marked_outdated:
                    # previously marked as outdated, need to update item
                    # `outdated` state and hide item widget `update_btn`
                    item.outdated = False
                    widg = self.itemWidget(item)
                    widg.update_btn.setVisible(False)
                continue
            if is_marked_outdated:
                # already tagged it
                continue

            item.outdated = True
            item.latest_version = latest
            widg = self.itemWidget(item)
            widg.update_btn.setVisible(True)
            widg.update_btn.setText(
                trans._("update (v{latest})", latest=latest)
            )

    def tag_unavailable(self, metadata: npe2.PackageMetadata):
        """
        Tag list items as unavailable for install with conda-forge.

        This will disable the item and the install button and add a warning
        icon with a hover tooltip.
        """
        for item in self.findItems(
            metadata.name, Qt.MatchFlag.MatchStartsWith
        ):
            widget = self.itemWidget(item)
            widget.show_warning(
                trans._(
                    "Plugin not yet available for installation within the bundle application"
                )
            )
            widget.setObjectName("unavailable")
            widget.style().unpolish(widget)
            widget.style().polish(widget)
            widget.action_button.setEnabled(False)
            widget.warning_tooltip.setVisible(True)

    def filter(self, text: str, starts_with_chars: int = 1):
        """Filter items to those containing `text`."""
        if text:
            # PySide has some issues, so we compare using id
            # See: https://bugreports.qt.io/browse/PYSIDE-74
            flag = (
                Qt.MatchFlag.MatchStartsWith
                if len(text) <= starts_with_chars
                else Qt.MatchFlag.MatchContains
            )
            if len(text) <= starts_with_chars:
                flag = Qt.MatchFlag.MatchStartsWith
                queries = (text, f'napari-{text}')
            else:
                flag = Qt.MatchFlag.MatchContains
                queries = (text,)

            shown = {
                id(it)
                for query in queries
                for it in self.findItems(query, flag)
            }
            for i in range(self.count()):
                item = self.item(i)
                item.setHidden(id(item) not in shown)
        else:
            for i in range(self.count()):
                item = self.item(i)
                item.setHidden(False)


class QtPluginDialog(QDialog):
    def __init__(self, parent=None, prefix=None) -> None:
        super().__init__(parent)

        self._parent = parent
        if (
            parent is not None
            and getattr(parent, '_plugin_dialog', None) is None
        ):
            self._parent._plugin_dialog = self

        self.already_installed = set()
        self.available_set = set()
        self._prefix = prefix
        self._first_open = True
        self._plugin_queue = []  # Store plugin data to be added
        self._plugin_data = []  # Store all plugin data
        self._filter_texts = []
        self._filter_idxs_cache = set()
        self._filter_timer = QTimer(self)
        self.worker = None

        # timer to avoid triggering a filter for every keystroke
        self._filter_timer.setInterval(140)  # ms
        self._filter_timer.timeout.connect(self.filter)
        self._filter_timer.setSingleShot(True)
        self._plugin_data_map = {}
        self._add_items_timer = QTimer(self)

        # Add items in batches with a pause to avoid blocking the UI
        self._add_items_timer.setInterval(61)  # ms
        self._add_items_timer.timeout.connect(self._add_items)

        self.installer = InstallerQueue(parent=self, prefix=prefix)
        self.setWindowTitle(trans._('Plugin Manager'))
        self._setup_ui()
        self.installer.set_output_widget(self.stdout_text)
        self.installer.started.connect(self._on_installer_start)
        self.installer.processFinished.connect(self._on_process_finished)
        self.installer.allFinished.connect(self._on_installer_all_finished)
        self.setAcceptDrops(True)

        if (
            parent is not None and parent._plugin_dialog is self
        ) or parent is None:
            self.refresh()
            self._setup_shortcuts()

    # region - Private methods
    # ------------------------------------------------------------------------
    def _quit(self):
        self.close()
        with contextlib.suppress(AttributeError):
            self._parent.close(quit_app=True, confirm_need=True)

    def _setup_shortcuts(self):
        self._quit_action = QAction(trans._('Exit'), self)
        self._quit_action.setShortcut('Ctrl+Q')
        self._quit_action.setMenuRole(QAction.QuitRole)
        self._quit_action.triggered.connect(self._quit)
        self.addAction(self._quit_action)

        self._close_shortcut = QShortcut(
            QKeySequence(Qt.CTRL | Qt.Key_W), self
        )
        self._close_shortcut.activated.connect(self.close)
        get_settings().appearance.events.theme.connect(self._update_theme)

    def _update_theme(self, event):
        stylesheet = get_current_stylesheet([STYLES_PATH])
        self.setStyleSheet(stylesheet)

    def _on_installer_start(self):
        """Updates dialog buttons and status when installing a plugin."""
        self.cancel_all_btn.setVisible(True)
        self.working_indicator.show()
        self.process_success_indicator.hide()
        self.process_error_indicator.hide()
        self.refresh_button.setDisabled(True)

    def _on_process_finished(self, process_finished_data: ProcessFinishedData):
        action = process_finished_data['action']
        exit_code = process_finished_data['exit_code']
        pkg_names = [
            pkg.split('==')[0] for pkg in process_finished_data['pkgs']
        ]
        if action == InstallerActions.INSTALL:
            if exit_code == 0:
                for pkg_name in pkg_names:
                    if pkg_name in self.available_set:
                        self.available_set.remove(pkg_name)

                    self.available_list.removeItem(pkg_name)
                    self._add_installed(pkg_name)
                    self._tag_outdated_plugins()
            else:
                for pkg_name in pkg_names:
                    self.available_list.refreshItem(pkg_name)
        elif action == InstallerActions.UNINSTALL:
            if exit_code == 0:
                for pkg_name in pkg_names:
                    if pkg_name in self.already_installed:
                        self.already_installed.remove(pkg_name)

                    self.installed_list.removeItem(pkg_name)
                    self._add_to_available(pkg_name)
            else:
                for pkg_name in pkg_names:
                    self.installed_list.refreshItem(pkg_name)
<<<<<<< HEAD
        elif action == 'upgrade':
            pkg_info = [
                (pkg.split('==')[0], pkg.split('==')[1])
                for pkg in process_finished_data['pkgs']
            ]
            for pkg_name, pkg_version in pkg_info:
                self.installed_list.refreshItem(pkg_name, version=pkg_version)
=======
        elif action == InstallerActions.UPGRADE:
            for pkg_name in pkg_names:
                self.installed_list.refreshItem(pkg_name)
>>>>>>> ec7d824a
                self._tag_outdated_plugins()
        elif action in [InstallerActions.CANCEL, InstallerActions.CANCEL_ALL]:
            for pkg_name in pkg_names:
                self.installed_list.refreshItem(pkg_name)
                self.available_list.refreshItem(pkg_name)
                self._tag_outdated_plugins()

        self.working_indicator.hide()
        if exit_code:
            self.process_error_indicator.show()
        else:
            self.process_success_indicator.show()

    def _on_installer_all_finished(self, exit_codes):
        self.working_indicator.hide()
        self.cancel_all_btn.setVisible(False)
        self.close_btn.setDisabled(False)
        self.refresh_button.setDisabled(False)

        if not self.isVisible():
            if sum(exit_codes) > 0:
                show_warning(
                    trans._('Plugin Manager: process completed with errors\n')
                )
            else:
                show_info(trans._('Plugin Manager: process completed\n'))

    def _add_to_available(self, pkg_name):
        self._add_items_timer.stop()
        self._plugin_queue.insert(0, self._plugin_data_map[pkg_name])
        self._add_items_timer.start()
        self._update_plugin_count()

    def _add_to_installed(self, distname, enabled, npe_version=1):
        norm_name = normalized_name(distname or '')
        if distname:
            try:
                meta = importlib.metadata.metadata(distname)

            except importlib.metadata.PackageNotFoundError:
                return  # a race condition has occurred and the package is uninstalled by another thread
            if len(meta) == 0:
                # will not add builtins.
                return
            self.already_installed.add(norm_name)
        else:
            meta = {}

        self.installed_list.addItem(
            ProjectInfoVersions(
                npe2.PackageMetadata(
                    metadata_version="1.0",
                    name=norm_name,
                    version=meta.get('version', ''),
                    summary=meta.get('summary', ''),
                    home_page=meta.get('Home-page', ''),
                    author=meta.get('author', ''),
                    license=meta.get('license', ''),
                ),
                norm_name,
                [],
                [],
            ),
            installed=True,
            enabled=enabled,
            npe_version=npe_version,
        )

    def _add_installed(self, pkg_name=None):
        pm2 = npe2.PluginManager.instance()
        pm2.discover()
        for manifest in pm2.iter_manifests():
            distname = normalized_name(manifest.name or '')
            if distname in self.already_installed or distname == 'napari':
                continue
            enabled = not pm2.is_disabled(manifest.name)
            # if it's an Npe1 adaptor, call it v1
            npev = 'shim' if manifest.npe1_shim else 2
            if distname == pkg_name or pkg_name is None:
                self._add_to_installed(distname, enabled, npe_version=npev)

        napari.plugins.plugin_manager.discover()  # since they might not be loaded yet
        for (
            plugin_name,
            _,
            distname,
        ) in napari.plugins.plugin_manager.iter_available():
            # not showing these in the plugin dialog
            if plugin_name in ('napari_plugin_engine',):
                continue
            if normalized_name(distname or '') in self.already_installed:
                continue
            if normalized_name(distname or '') == pkg_name or pkg_name is None:
                self._add_to_installed(
                    distname,
                    not napari.plugins.plugin_manager.is_blocked(plugin_name),
                )
        self._update_plugin_count()

        for i in range(self.installed_list.count()):
            item = self.installed_list.item(i)
            widget = item.widget
            if widget.name == pkg_name:
                self.installed_list.scrollToItem(item)
                self.installed_list.setCurrentItem(item)
                if widget.npe_version != 1:
                    _show_message(widget)
                break

    def _fetch_available_plugins(self, clear_cache: bool = False):
        get_settings()

        if clear_cache:
            cache_clear()

        self.worker = create_worker(iter_napari_plugin_info)
        self.worker.yielded.connect(self._handle_yield)
        self.worker.started.connect(self.working_indicator.show)
        self.worker.finished.connect(self.working_indicator.hide)
        self.worker.finished.connect(self._add_items_timer.start)
        self.worker.start()

        pm2 = npe2.PluginManager.instance()
        pm2.discover()

    def _setup_ui(self):
        """Defines the layout for the PluginDialog."""
        self.resize(900, 600)
        vlay_1 = QVBoxLayout(self)
        self.h_splitter = QSplitter(self)
        vlay_1.addWidget(self.h_splitter)
        self.h_splitter.setOrientation(Qt.Orientation.Horizontal)
        self.v_splitter = QSplitter(self.h_splitter)
        self.v_splitter.setOrientation(Qt.Orientation.Vertical)
        self.v_splitter.setMinimumWidth(500)

        installed = QWidget(self.v_splitter)
        lay = QVBoxLayout(installed)
        lay.setContentsMargins(0, 2, 0, 2)
        self.installed_label = QLabel(trans._("Installed Plugins"))
        self.packages_filter = QLineEdit()
        self.packages_filter.setPlaceholderText(trans._("filter..."))
        self.packages_filter.setMaximumWidth(350)
        self.packages_filter.setClearButtonEnabled(True)
        self.packages_filter.textChanged.connect(self._filter_timer.start)

        self.refresh_button = QPushButton(trans._('Refresh'), self)
        self.refresh_button.setObjectName("refresh_button")
        self.refresh_button.setToolTip(
            trans._(
                'This will clear and refresh the available and installed plugins lists.'
            )
        )
        self.refresh_button.clicked.connect(self._refresh_and_clear_cache)

        mid_layout = QVBoxLayout()
        horizontal_mid_layout = QHBoxLayout()
        horizontal_mid_layout.addWidget(self.packages_filter)
        horizontal_mid_layout.addStretch()
        horizontal_mid_layout.addWidget(self.refresh_button)
        mid_layout.addLayout(horizontal_mid_layout)
        # mid_layout.addWidget(self.packages_filter)
        mid_layout.addWidget(self.installed_label)
        lay.addLayout(mid_layout)

        self.installed_list = QPluginList(installed, self.installer)
        lay.addWidget(self.installed_list)

        uninstalled = QWidget(self.v_splitter)
        lay = QVBoxLayout(uninstalled)
        lay.setContentsMargins(0, 2, 0, 2)
        self.avail_label = QLabel(trans._("Available Plugins"))
        mid_layout = QHBoxLayout()
        mid_layout.addWidget(self.avail_label)
        mid_layout.addStretch()
        lay.addLayout(mid_layout)
        self.available_list = QPluginList(uninstalled, self.installer)
        lay.addWidget(self.available_list)

        self.stdout_text = QTextEdit(self.v_splitter)
        self.stdout_text.setReadOnly(True)
        self.stdout_text.setObjectName("plugin_manager_process_status")
        self.stdout_text.hide()

        buttonBox = QHBoxLayout()
        self.working_indicator = QLabel(trans._("loading ..."), self)
        sp = self.working_indicator.sizePolicy()
        sp.setRetainSizeWhenHidden(True)
        self.working_indicator.setSizePolicy(sp)
        self.process_error_indicator = QLabel(self)
        self.process_error_indicator.setObjectName("error_label")
        self.process_error_indicator.hide()
        self.process_success_indicator = QLabel(self)
        self.process_success_indicator.setObjectName("success_label")
        self.process_success_indicator.hide()
        load_gif = str(Path(napari.resources.__file__).parent / "loading.gif")
        mov = QMovie(load_gif)
        mov.setScaledSize(QSize(18, 18))
        self.working_indicator.setMovie(mov)
        mov.start()

        visibility_direct_entry = not running_as_constructor_app()
        self.direct_entry_edit = QLineEdit(self)
        self.direct_entry_edit.installEventFilter(self)
        self.direct_entry_edit.setPlaceholderText(
            trans._('install by name/url, or drop file...')
        )
        self.direct_entry_edit.setVisible(visibility_direct_entry)
        self.direct_entry_btn = QPushButton(trans._("Install"), self)
        self.direct_entry_btn.setVisible(visibility_direct_entry)
        self.direct_entry_btn.clicked.connect(self._install_packages)

        self.show_status_btn = QPushButton(trans._("Show Status"), self)
        self.show_status_btn.setFixedWidth(100)

        self.cancel_all_btn = QPushButton(trans._("cancel all actions"), self)
        self.cancel_all_btn.setObjectName("remove_button")
        self.cancel_all_btn.setVisible(False)
        self.cancel_all_btn.clicked.connect(self.installer.cancel_all)

        self.close_btn = QPushButton(trans._("Close"), self)
        self.close_btn.clicked.connect(self.accept)
        self.close_btn.setObjectName("close_button")

        buttonBox.addWidget(self.show_status_btn)
        buttonBox.addWidget(self.working_indicator)
        buttonBox.addWidget(self.direct_entry_edit)
        buttonBox.addWidget(self.direct_entry_btn)
        if not visibility_direct_entry:
            buttonBox.addStretch()
        buttonBox.addWidget(self.process_success_indicator)
        buttonBox.addWidget(self.process_error_indicator)
        buttonBox.addSpacing(20)
        buttonBox.addWidget(self.cancel_all_btn)
        buttonBox.addSpacing(20)
        buttonBox.addWidget(self.close_btn)
        buttonBox.setContentsMargins(0, 0, 4, 0)
        vlay_1.addLayout(buttonBox)

        self.show_status_btn.setCheckable(True)
        self.show_status_btn.setChecked(False)
        self.show_status_btn.toggled.connect(self.toggle_status)

        self.v_splitter.setStretchFactor(1, 2)
        self.h_splitter.setStretchFactor(0, 2)

        self.packages_filter.setFocus()

    def _update_plugin_count(self):
        """Update count labels for both installed and available plugin lists.
        Displays also amount of visible plugins out of total when filtering.
        """
        installed_count = self.installed_list.count()
        installed_count_visible = self.installed_list.count_visible()
        if installed_count == installed_count_visible:
            self.installed_label.setText(
                trans._(
                    "Installed Plugins ({amount})",
                    amount=installed_count,
                )
            )
        else:
            self.installed_label.setText(
                trans._(
                    "Installed Plugins ({count}/{amount})",
                    count=installed_count_visible,
                    amount=installed_count,
                )
            )

        available_count = len(self._plugin_data) - self.installed_list.count()
        available_count = available_count if available_count >= 0 else 0
        available_count_visible = self.available_list.count_visible()
        if available_count == available_count_visible:
            self.avail_label.setText(
                trans._(
                    "Available Plugins ({amount})",
                    amount=available_count,
                )
            )
        else:
            self.avail_label.setText(
                trans._(
                    "Available Plugins ({count}/{amount})",
                    count=available_count_visible,
                    amount=available_count,
                )
            )

    def _install_packages(
        self,
        packages: Sequence[str] = (),
    ):
        if not packages:
            _packages = self.direct_entry_edit.text()
            packages = (
                [_packages] if os.path.exists(_packages) else _packages.split()
            )
            self.direct_entry_edit.clear()

        if packages:
            self.installer.install(InstallerTools.PIP, packages)

    def _tag_outdated_plugins(self):
        """Tag installed plugins that might be outdated."""
        for pkg_name in self.installed_list.packages():
            metadata, is_available_in_conda, _ = self._plugin_data_map.get(
                pkg_name
            )
            self.installed_list.tag_outdated(metadata, is_available_in_conda)

    def _add_items(self):
        """
        Add items to the lists by `batch_size` using a timer to add a pause
        and prevent freezing the UI.
        """
        if len(self._plugin_queue) == 0:
            if (
                self.installed_list.count() + self.available_list.count()
                == len(self._plugin_data)
                and self.available_list.count() != 0
            ):
                self._add_items_timer.stop()
                if not self.isVisible():
                    show_info(
                        trans._(
                            'Plugin Manager: All available plugins loaded\n'
                        )
                    )

            return

        batch_size = 2
        for _ in range(batch_size):
            data = self._plugin_queue.pop(0)
            metadata, is_available_in_conda, extra_info = data
            display_name = extra_info.get('display_name', metadata.name)
            if metadata.name in self.already_installed:
                self.installed_list.tag_outdated(
                    metadata, is_available_in_conda
                )
            else:
                if metadata.name not in self.available_set:
                    self.available_set.add(metadata.name)
                    self.available_list.addItem(
                        ProjectInfoVersions(
                            metadata,
                            display_name,
                            extra_info['pypi_versions'],
                            extra_info['conda_versions'],
                        )
                    )
                if ON_BUNDLE and not is_available_in_conda:
                    self.available_list.tag_unavailable(metadata)

            if len(self._plugin_queue) == 0:
                self._tag_outdated_plugins()
                break

        if not self._filter_timer.isActive():
            self.filter(None, skip=True)

    def _handle_yield(self, data: Tuple[npe2.PackageMetadata, bool, Dict]):
        """Output from a worker process.

        Includes information about the plugin, including available versions on conda and pypi.

        The data is stored but the actual items are added via a timer in the `_add_items`
        method to prevent the UI from freezing by adding all items at once.
        """
        self._plugin_data.append(data)
        self._plugin_queue.append(data)
        self._filter_texts = [
            f"{i[0].name} {i[-1].get('display_name', '')} {i[0].summary}".lower()
            for i in self._plugin_data
        ]
        metadata, _, _ = data
        self._plugin_data_map[metadata.name] = data
        self.available_list.set_data(self._plugin_data)

    def _search_in_available(self, text):
        idxs = []
        for idx, item in enumerate(self._filter_texts):
            if text.lower() in item and idx not in self._filter_idxs_cache:
                idxs.append(idx)
                self._filter_idxs_cache.add(idx)

        return idxs

    def _refresh_and_clear_cache(self):
        self.refresh(clear_cache=True)

    # endregion - Private methods

    # region - Qt overrides
    # ------------------------------------------------------------------------
    def closeEvent(self, event):
        if self._parent is not None:
            plugin_dialog = getattr(self._parent, '_plugin_dialog', self)
            if self != plugin_dialog:
                self.destroy(True, True)
                super().closeEvent(event)
            else:
                plugin_dialog.hide()
        else:
            super().closeEvent(event)

    def dragEnterEvent(self, event):
        event.accept()

    def dropEvent(self, event):
        md = event.mimeData()
        if md.hasUrls():
            files = [url.toLocalFile() for url in md.urls()]
            self.direct_entry_edit.setText(files[0])
            return True

        return super().dropEvent(event)

    def exec_(self):
        plugin_dialog = getattr(self._parent, '_plugin_dialog', self)
        if plugin_dialog != self:
            self.close()

        plugin_dialog.setModal(True)
        plugin_dialog.show()

        if self._first_open:
            self._update_theme(None)
            self._first_open = False

    def hideEvent(self, event):
        self.packages_filter.clear()
        self.toggle_status(False)
        super().hideEvent(event)

    # endregion - Qt overrides

    # region - Public methods
    # ------------------------------------------------------------------------
    def filter(self, text: Optional[str] = None, skip=False) -> None:
        """Filter by text or set current text as filter."""
        if text is None:
            text = self.packages_filter.text()
        else:
            self.packages_filter.setText(text)

        if not skip and self.available_list.is_running() and len(text) >= 1:
            items = [
                self._plugin_data[idx]
                for idx in self._search_in_available(text)
            ]
            if items:
                for item in items:
                    if item in self._plugin_queue:
                        self._plugin_queue.remove(item)

                self._plugin_queue = items + self._plugin_queue

        self.installed_list.filter(text)
        self.available_list.filter(text)
        self._update_plugin_count()

    def refresh(self, clear_cache: bool = False):
        if self._add_items_timer.isActive():
            self._add_items_timer.stop()

        self._filter_texts = []
        self._plugin_queue = []
        self._plugin_data = []
        self._plugin_data_map = {}

        self.installed_list.clear()
        self.available_list.clear()
        self.already_installed = set()
        self.available_set = set()

        self._add_installed()
        self._fetch_available_plugins(clear_cache=clear_cache)

    def toggle_status(self, show=None):
        show = not self.stdout_text.isVisible() if show is None else show
        if show:
            self.show_status_btn.setText(trans._("Hide Status"))
            self.stdout_text.show()
        else:
            self.show_status_btn.setText(trans._("Show Status"))
            self.stdout_text.hide()

    def set_prefix(self, prefix):
        self._prefix = prefix
        self.installer._prefix = prefix
        for idx in range(self.available_list.count()):
            item = self.available_list.item(idx)
            item.widget.prefix = prefix

        for idx in range(self.installed_list.count()):
            item = self.installed_list.item(idx)
            item.widget.prefix = prefix

    # endregion - Public methods


if __name__ == "__main__":
    from qtpy.QtWidgets import QApplication

    app = QApplication([])
    widget = QtPluginDialog()
    widget.exec_()
    sys.exit(app.exec_())<|MERGE_RESOLUTION|>--- conflicted
+++ resolved
@@ -954,19 +954,13 @@
             else:
                 for pkg_name in pkg_names:
                     self.installed_list.refreshItem(pkg_name)
-<<<<<<< HEAD
-        elif action == 'upgrade':
+        elif action == InstallerActions.UPGRADE:
             pkg_info = [
                 (pkg.split('==')[0], pkg.split('==')[1])
                 for pkg in process_finished_data['pkgs']
             ]
             for pkg_name, pkg_version in pkg_info:
                 self.installed_list.refreshItem(pkg_name, version=pkg_version)
-=======
-        elif action == InstallerActions.UPGRADE:
-            for pkg_name in pkg_names:
-                self.installed_list.refreshItem(pkg_name)
->>>>>>> ec7d824a
                 self._tag_outdated_plugins()
         elif action in [InstallerActions.CANCEL, InstallerActions.CANCEL_ALL]:
             for pkg_name in pkg_names:
