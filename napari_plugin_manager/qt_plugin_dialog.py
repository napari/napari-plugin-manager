--- conflicted
+++ resolved
@@ -21,13 +21,8 @@
 )
 from napari.utils.notifications import show_info, show_warning
 from napari.utils.translations import trans
-<<<<<<< HEAD
 from qtpy.QtCore import QPoint, QSize, Qt, QTimer, Signal, Slot
-from qtpy.QtGui import QFont, QMovie
-=======
-from qtpy.QtCore import QEvent, QPoint, QSize, Qt, QTimer, Slot
 from qtpy.QtGui import QAction, QFont, QKeySequence, QMovie, QShortcut
->>>>>>> 50274176
 from qtpy.QtWidgets import (
     QCheckBox,
     QComboBox,
